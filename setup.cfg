--- conflicted
+++ resolved
@@ -32,10 +32,7 @@
     hyperlink >= 17.1.1
     attrs >= 19.2.0
     typing_extensions >= 3.6.5
-<<<<<<< HEAD
-=======
     twisted-iocpsupport ~= 1.0.0; platform_system == "Windows"
->>>>>>> ac5e55a3
 setup_requires = incremental >= 16.10.1
 include_package_data = True
 zip_safe = False
