--- conflicted
+++ resolved
@@ -27,7 +27,6 @@
 from twisted.mail.interfaces import (IClientAuthentication,
                                      IMessageSMTP as IMessage,
                                      IMessageDeliveryFactory, IMessageDelivery)
-<<<<<<< HEAD
 from twisted.mail._cred import (CramMD5ClientAuthenticator, LOGINAuthenticator,
                                 LOGINCredentials as _lcredentials)
 from twisted.mail._except import (
@@ -36,8 +35,6 @@
     SMTPAddressError, SMTPBadRcpt, SMTPBadSender, SMTPClientError,
     SMTPConnectError, SMTPDeliveryError, SMTPError, SMTPServerError,
     SMTPTimeoutError, TLSError, TLSRequiredError, SMTPProtocolError)
-=======
->>>>>>> e6c0d8d3
 
 from twisted import cred
 from twisted.python.runtime import platform
@@ -81,177 +78,6 @@
 # Used for fast success code lookup
 SUCCESS = dict.fromkeys(xrange(200,300))
 
-<<<<<<< HEAD
-__all__ = [
-    'AUTHDeclinedError', 'AUTHRequiredError', 'AddressError',
-    'AuthenticationError',  'EHLORequiredError', 'ESMTPClientError',
-    'SMTPAddressError', 'SMTPBadRcpt', 'SMTPBadSender', 'SMTPClientError',
-    'SMTPConnectError', 'SMTPDeliveryError', 'SMTPError', 'SMTPServerError',
-    'SMTPTimeoutError', 'TLSError', 'TLSRequiredError', 'SMTPProtocolError',
-
-    'IClientAuthentication', 'IMessage', 'IMessageDelivery',
-    'IMessageDeliveryFactory',
-
-    'CramMD5ClientAuthenticator', 'LOGINAuthenticator', 'LOGINCredentials',
-    'PLAINAuthenticator',
-
-    'Address', 'User', 'sendmail', 'SenderMixin',
-    'ESMTP', 'ESMTPClient', 'ESMTPSender', 'ESMTPSenderFactory',
-    'SMTP', 'SMTPClient', 'SMTPFactory',  'SMTPSender', 'SMTPSenderFactory',
-
-    'idGenerator', 'messageid', 'quoteaddr', 'rfc822date', 'xtextStreamReader',
-    'xtextStreamWriter', 'xtext_codec', 'xtext_decode', 'xtext_encode'
-]
-=======
-class SMTPError(Exception):
-    pass
-
-
-
-class SMTPClientError(SMTPError):
-    """Base class for SMTP client errors.
-    """
-    def __init__(self, code, resp, log=None, addresses=None, isFatal=False, retry=False):
-        """
-        @param code: The SMTP response code associated with this error.
-        @param resp: The string response associated with this error.
-
-        @param log: A string log of the exchange leading up to and including
-            the error.
-        @type log: L{str}
-
-        @param isFatal: A boolean indicating whether this connection can
-            proceed or not.  If True, the connection will be dropped.
-
-        @param retry: A boolean indicating whether the delivery should be
-            retried.  If True and the factory indicates further retries are
-            desirable, they will be attempted, otherwise the delivery will
-            be failed.
-        """
-        self.code = code
-        self.resp = resp
-        self.log = log
-        self.addresses = addresses
-        self.isFatal = isFatal
-        self.retry = retry
-
-
-    def __str__(self):
-        if self.code > 0:
-            res = ["%.3d %s" % (self.code, self.resp)]
-        else:
-            res = [self.resp]
-        if self.log:
-            res.append(self.log)
-            res.append('')
-        return '\n'.join(res)
-
-
-class ESMTPClientError(SMTPClientError):
-    """Base class for ESMTP client errors.
-    """
-
-class EHLORequiredError(ESMTPClientError):
-    """The server does not support EHLO.
-
-    This is considered a non-fatal error (the connection will not be
-    dropped).
-    """
-
-class AUTHRequiredError(ESMTPClientError):
-    """Authentication was required but the server does not support it.
-
-    This is considered a non-fatal error (the connection will not be
-    dropped).
-    """
-
-class TLSRequiredError(ESMTPClientError):
-    """Transport security was required but the server does not support it.
-
-    This is considered a non-fatal error (the connection will not be
-    dropped).
-    """
-
-class AUTHDeclinedError(ESMTPClientError):
-    """The server rejected our credentials.
-
-    Either the username, password, or challenge response
-    given to the server was rejected.
-
-    This is considered a non-fatal error (the connection will not be
-    dropped).
-    """
-
-class AuthenticationError(ESMTPClientError):
-    """An error occurred while authenticating.
-
-    Either the server rejected our request for authentication or the
-    challenge received was malformed.
-
-    This is considered a non-fatal error (the connection will not be
-    dropped).
-    """
-
-class TLSError(ESMTPClientError):
-    """An error occurred while negiotiating for transport security.
-
-    This is considered a non-fatal error (the connection will not be
-    dropped).
-    """
-
-class SMTPConnectError(SMTPClientError):
-    """Failed to connect to the mail exchange host.
-
-    This is considered a fatal error.  A retry will be made.
-    """
-    def __init__(self, code, resp, log=None, addresses=None, isFatal=True, retry=True):
-        SMTPClientError.__init__(self, code, resp, log, addresses, isFatal, retry)
-
-class SMTPTimeoutError(SMTPClientError):
-    """Failed to receive a response from the server in the expected time period.
-
-    This is considered a fatal error.  A retry will be made.
-    """
-    def __init__(self, code, resp, log=None, addresses=None, isFatal=True, retry=True):
-        SMTPClientError.__init__(self, code, resp, log, addresses, isFatal, retry)
-
-class SMTPProtocolError(SMTPClientError):
-    """The server sent a mangled response.
-
-    This is considered a fatal error.  A retry will not be made.
-    """
-    def __init__(self, code, resp, log=None, addresses=None, isFatal=True, retry=False):
-        SMTPClientError.__init__(self, code, resp, log, addresses, isFatal, retry)
-
-class SMTPDeliveryError(SMTPClientError):
-    """Indicates that a delivery attempt has had an error.
-    """
-
-class SMTPServerError(SMTPError):
-    def __init__(self, code, resp):
-        self.code = code
-        self.resp = resp
-
-    def __str__(self):
-        return "%.3d %s" % (self.code, self.resp)
-
-class SMTPAddressError(SMTPServerError):
-    def __init__(self, addr, code, resp):
-        SMTPServerError.__init__(self, code, resp)
-        self.addr = Address(addr)
-
-    def __str__(self):
-        return "%.3d <%s>... %s" % (self.code, self.addr, self.resp)
-
-class SMTPBadRcpt(SMTPAddressError):
-    def __init__(self, addr, code=550,
-                 resp='Cannot receive for specified address'):
-        SMTPAddressError.__init__(self, addr, code, resp)
-
-class SMTPBadSender(SMTPAddressError):
-    def __init__(self, addr, code=550, resp='Sender not acceptable'):
-        SMTPAddressError.__init__(self, addr, code, resp)
->>>>>>> e6c0d8d3
 
 def rfc822date(timeinfo=None,local=1):
     """
@@ -1938,12 +1764,6 @@
 
 
 
-<<<<<<< HEAD
-=======
-from twisted.mail.imap4 import CramMD5ClientAuthenticator, LOGINAuthenticator
-from twisted.mail.imap4 import LOGINCredentials as _lcredentials
-
->>>>>>> e6c0d8d3
 class LOGINCredentials(_lcredentials):
     """
     L{LOGINCredentials} generates challenges for I{LOGIN} authentication.
