--- conflicted
+++ resolved
@@ -407,22 +407,8 @@
             unusedCallback(unuse)
 
 
-<<<<<<< HEAD
-
-=======
     def moreChallenges(self):
         return False
-
-class IMAP4Exception(Exception):
-    def __init__(self, *args):
-        Exception.__init__(self, *args)
-
-class IllegalClientResponse(IMAP4Exception): pass
-
-class IllegalOperation(IMAP4Exception): pass
-
-class IllegalMailboxEncoding(IMAP4Exception): pass
->>>>>>> cc51187e
 
 # Some constants to help define what an atom is and is not - see the grammar
 # section of the IMAP4 RFC - <https://tools.ietf.org/html/rfc3501#section-9>.
@@ -4381,68 +4367,6 @@
 
 
 
-<<<<<<< HEAD
-=======
-@implementer(IClientAuthentication)
-class CramMD5ClientAuthenticator:
-    def __init__(self, user):
-        self.user = user
-
-    def getName(self):
-        return "CRAM-MD5"
-
-    def challengeResponse(self, secret, chal):
-        response = hmac.HMAC(secret, chal).hexdigest()
-        return '%s %s' % (self.user, response)
-
-
-
-@implementer(IClientAuthentication)
-class LOGINAuthenticator:
-    def __init__(self, user):
-        self.user = user
-        self.challengeResponse = self.challengeUsername
-
-    def getName(self):
-        return "LOGIN"
-
-    def challengeUsername(self, secret, chal):
-        # Respond to something like "Username:"
-        self.challengeResponse = self.challengeSecret
-        return self.user
-
-    def challengeSecret(self, secret, chal):
-        # Respond to something like "Password:"
-        return secret
-
-@implementer(IClientAuthentication)
-class PLAINAuthenticator:
-    def __init__(self, user):
-        self.user = user
-
-    def getName(self):
-        return "PLAIN"
-
-    def challengeResponse(self, secret, chal):
-        return '\0%s\0%s' % (self.user, secret)
-
-
-class MailboxException(IMAP4Exception): pass
-
-class MailboxCollision(MailboxException):
-    def __str__(self):
-        return 'Mailbox named %s already exists' % self.args
-
-class NoSuchMailbox(MailboxException):
-    def __str__(self):
-        return 'No mailbox named %s exists' % self.args
-
-class ReadOnlyMailbox(MailboxException):
-    def __str__(self):
-        return 'Mailbox open in read-only state'
-
-
->>>>>>> cc51187e
 @implementer(IAccount, INamespacePresenter)
 class MemoryAccount(object):
     mailboxes = None
