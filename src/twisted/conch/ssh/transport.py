# -*- test-case-name: twisted.conch.test.test_transport -*-
# Copyright (c) Twisted Matrix Laboratories.
# See LICENSE for details.

"""
The lowest level SSH protocol.  This handles the key negotiation, the
encryption and the compression.  The transport layer is described in
RFC 4253.

Maintainer: Paul Swartz
"""


import binascii
import hmac
import struct
import zlib

from hashlib import md5, sha1, sha256, sha384, sha512

from cryptography.exceptions import UnsupportedAlgorithm
from cryptography.hazmat.backends import default_backend
from cryptography.hazmat.primitives import serialization
from cryptography.hazmat.primitives.ciphers import algorithms, modes, Cipher
from cryptography.hazmat.primitives.asymmetric import dh, ec, x25519

from twisted import __version__ as twisted_version
from twisted.internet import protocol, defer
<<<<<<< HEAD
from twisted.python import randbytes
from twisted.python.compat import iterbytes, _bytesChr as chr, networkString
from twisted.logger import Logger
=======
from twisted.python import log, randbytes
from twisted.python.compat import iterbytes, networkString
>>>>>>> 1b439fba

# This import is needed if SHA256 hashing is used.
# from twisted.python.compat import nativeString

from twisted.conch.ssh import address, keys, _kex
from twisted.conch.ssh.common import (
    NS, getNS, MP, getMP, ffs, int_from_bytes
)



def _mpFromBytes(data):
    """Make an SSH multiple-precision integer from big-endian L{bytes}.

    Used in ECDH key exchange.

    @type data: L{bytes}
    @param data: The input data, interpreted as a big-endian octet string.

    @rtype: L{bytes}
    @return: The given data encoded as an SSH multiple-precision integer.
    """
    return MP(int_from_bytes(data, 'big'))



class _MACParams(tuple):
    """
    L{_MACParams} represents the parameters necessary to compute SSH MAC
    (Message Authenticate Codes).

    L{_MACParams} is a L{tuple} subclass to maintain compatibility with older
    versions of the code.  The elements of a L{_MACParams} are::

        0. The digest object used for the MAC
        1. The inner pad ("ipad") string
        2. The outer pad ("opad") string
        3. The size of the digest produced by the digest object

    L{_MACParams} is also an object lesson in why tuples are a bad type for
    public APIs.

    @ivar key: The HMAC key which will be used.
    """



class SSHCiphers:
    """
    SSHCiphers represents all the encryption operations that need to occur
    to encrypt and authenticate the SSH connection.

    @cvar cipherMap: A dictionary mapping SSH encryption names to 3-tuples of
        (<cryptography.hazmat.primitives.interfaces.CipherAlgorithm>,
        <block size>, <cryptography.hazmat.primitives.interfaces.Mode>)
    @cvar macMap: A dictionary mapping SSH MAC names to hash modules.

    @ivar outCipType: the string type of the outgoing cipher.
    @ivar inCipType: the string type of the incoming cipher.
    @ivar outMACType: the string type of the incoming MAC.
    @ivar inMACType: the string type of the incoming MAC.
    @ivar encBlockSize: the block size of the outgoing cipher.
    @ivar decBlockSize: the block size of the incoming cipher.
    @ivar verifyDigestSize: the size of the incoming MAC.
    @ivar outMAC: a tuple of (<hash module>, <inner key>, <outer key>,
        <digest size>) representing the outgoing MAC.
    @ivar inMAc: see outMAC, but for the incoming MAC.
    """

    cipherMap = {
        b'3des-cbc': (algorithms.TripleDES, 24, modes.CBC),
        b'blowfish-cbc': (algorithms.Blowfish, 16, modes.CBC),
        b'aes256-cbc': (algorithms.AES, 32, modes.CBC),
        b'aes192-cbc': (algorithms.AES, 24, modes.CBC),
        b'aes128-cbc': (algorithms.AES, 16, modes.CBC),
        b'cast128-cbc': (algorithms.CAST5, 16, modes.CBC),
        b'aes128-ctr': (algorithms.AES, 16, modes.CTR),
        b'aes192-ctr': (algorithms.AES, 24, modes.CTR),
        b'aes256-ctr': (algorithms.AES, 32, modes.CTR),
        b'3des-ctr': (algorithms.TripleDES, 24, modes.CTR),
        b'blowfish-ctr': (algorithms.Blowfish, 16, modes.CTR),
        b'cast128-ctr': (algorithms.CAST5, 16, modes.CTR),
        b'none': (None, 0, modes.CBC),
    }
    macMap = {
        b'hmac-sha2-512': sha512,
        b'hmac-sha2-384': sha384,
        b'hmac-sha2-256': sha256,
        b'hmac-sha1': sha1,
        b'hmac-md5': md5,
        b'none': None
     }


    def __init__(self, outCip, inCip, outMac, inMac):
        self.outCipType = outCip
        self.inCipType = inCip
        self.outMACType = outMac
        self.inMACType = inMac
        self.encBlockSize = 0
        self.decBlockSize = 0
        self.verifyDigestSize = 0
        self.outMAC = (None, b'', b'', 0)
        self.inMAC = (None, b'', b'', 0)


    def setKeys(self, outIV, outKey, inIV, inKey, outInteg, inInteg):
        """
        Set up the ciphers and hashes using the given keys,

        @param outIV: the outgoing initialization vector
        @param outKey: the outgoing encryption key
        @param inIV: the incoming initialization vector
        @param inKey: the incoming encryption key
        @param outInteg: the outgoing integrity key
        @param inInteg: the incoming integrity key.
        """
        o = self._getCipher(self.outCipType, outIV, outKey)
        self.encryptor = o.encryptor()
        self.encBlockSize = o.algorithm.block_size // 8
        o = self._getCipher(self.inCipType, inIV, inKey)
        self.decryptor = o.decryptor()
        self.decBlockSize = o.algorithm.block_size // 8
        self.outMAC = self._getMAC(self.outMACType, outInteg)
        self.inMAC = self._getMAC(self.inMACType, inInteg)
        if self.inMAC:
            self.verifyDigestSize = self.inMAC[3]


    def _getCipher(self, cip, iv, key):
        """
        Creates an initialized cipher object.

        @param cip: the name of the cipher, maps into cipherMap
        @param iv: the initialzation vector
        @param key: the encryption key

        @return: the cipher object.
        """
        algorithmClass, keySize, modeClass = self.cipherMap[cip]
        if algorithmClass is None:
            return _DummyCipher()

        return Cipher(
            algorithmClass(key[:keySize]),
            modeClass(iv[:algorithmClass.block_size // 8]),
            backend=default_backend(),
        )


    def _getMAC(self, mac, key):
        """
        Gets a 4-tuple representing the message authentication code.
        (<hash module>, <inner hash value>, <outer hash value>,
        <digest size>)

        @type mac: L{bytes}
        @param mac: a key mapping into macMap

        @type key: L{bytes}
        @param key: the MAC key.

        @rtype: L{bytes}
        @return: The MAC components.
        """
        mod = self.macMap[mac]
        if not mod:
            return (None, b'', b'', 0)

        # With stdlib we can only get attributes fron an instantiated object.
        hashObject = mod()
        digestSize = hashObject.digest_size
        blockSize = hashObject.block_size

        # Truncation here appears to contravene RFC 2104, section 2.  However,
        # implementing the hashing behavior prescribed by the RFC breaks
        # interoperability with OpenSSH (at least version 5.5p1).
        key = key[:digestSize] + (b'\x00' * (blockSize - digestSize))
        i = key.translate(hmac.trans_36)
        o = key.translate(hmac.trans_5C)
        result = _MACParams((mod, i, o, digestSize))
        result.key = key
        return result


    def encrypt(self, blocks):
        """
        Encrypt some data.

        @type blocks: L{bytes}
        @param blocks: The data to encrypt.

        @rtype: L{bytes}
        @return: The encrypted data.
        """
        return self.encryptor.update(blocks)


    def decrypt(self, blocks):
        """
        Decrypt some data.

        @type blocks: L{bytes}
        @param blocks: The data to decrypt.

        @rtype: L{bytes}
        @return: The decrypted data.
        """
        return self.decryptor.update(blocks)


    def makeMAC(self, seqid, data):
        """
        Create a message authentication code (MAC) for the given packet using
        the outgoing MAC values.

        @type seqid: L{int}
        @param seqid: The sequence ID of the outgoing packet.

        @type data: L{bytes}
        @param data: The data to create a MAC for.

        @rtype: L{str}
        @return: The serialized MAC.
        """
        if not self.outMAC[0]:
            return b''
        data = struct.pack('>L', seqid) + data
        return hmac.HMAC(self.outMAC.key, data, self.outMAC[0]).digest()


    def verify(self, seqid, data, mac):
        """
        Verify an incoming MAC using the incoming MAC values.

        @type seqid: L{int}
        @param seqid: The sequence ID of the incoming packet.

        @type data: L{bytes}
        @param data: The packet data to verify.

        @type mac: L{bytes}
        @param mac: The MAC sent with the packet.

        @rtype: L{bool}
        @return: C{True} if the MAC is valid.
        """
        if not self.inMAC[0]:
            return mac == b''
        data = struct.pack('>L', seqid) + data
        outer = hmac.HMAC(self.inMAC.key, data, self.inMAC[0]).digest()
        return mac == outer



def _getSupportedCiphers():
    """
    Build a list of ciphers that are supported by the backend in use.

    @return: a list of supported ciphers.
    @rtype: L{list} of L{str}
    """
    supportedCiphers = []
    cs = [b'aes256-ctr', b'aes256-cbc', b'aes192-ctr', b'aes192-cbc',
          b'aes128-ctr', b'aes128-cbc', b'cast128-ctr', b'cast128-cbc',
          b'blowfish-ctr', b'blowfish-cbc', b'3des-ctr', b'3des-cbc']
    for cipher in cs:
        algorithmClass, keySize, modeClass = SSHCiphers.cipherMap[cipher]
        try:
            Cipher(
                algorithmClass(b' ' * keySize),
                modeClass(b' ' * (algorithmClass.block_size // 8)),
                backend=default_backend(),
            ).encryptor()
        except UnsupportedAlgorithm:
            pass
        else:
            supportedCiphers.append(cipher)
    return supportedCiphers



class SSHTransportBase(protocol.Protocol):
    """
    Protocol supporting basic SSH functionality: sending/receiving packets
    and message dispatch.  To connect to or run a server, you must use
    SSHClientTransport or SSHServerTransport.

    @ivar protocolVersion: A string representing the version of the SSH
        protocol we support.  Currently defaults to '2.0'.

    @ivar version: A string representing the version of the server or client.
        Currently defaults to 'Twisted'.

    @ivar comment: An optional string giving more information about the
        server or client.

    @ivar supportedCiphers: A list of strings representing the encryption
        algorithms supported, in order from most-preferred to least.

    @ivar supportedMACs: A list of strings representing the message
        authentication codes (hashes) supported, in order from most-preferred
        to least.  Both this and supportedCiphers can include 'none' to use
        no encryption or authentication, but that must be done manually,

    @ivar supportedKeyExchanges: A list of strings representing the
        key exchanges supported, in order from most-preferred to least.

    @ivar supportedPublicKeys:  A list of strings representing the
        public key types supported, in order from most-preferred to least.

    @ivar supportedCompressions: A list of strings representing compression
        types supported, from most-preferred to least.

    @ivar supportedLanguages: A list of strings representing languages
        supported, from most-preferred to least.

    @ivar supportedVersions: A container of strings representing supported ssh
        protocol version numbers.

    @ivar isClient: A boolean indicating whether this is a client or server.

    @ivar gotVersion: A boolean indicating whether we have received the
        version string from the other side.

    @ivar buf: Data we've received but hasn't been parsed into a packet.

    @ivar outgoingPacketSequence: the sequence number of the next packet we
        will send.

    @ivar incomingPacketSequence: the sequence number of the next packet we
        are expecting from the other side.

    @ivar outgoingCompression: an object supporting the .compress(str) and
        .flush() methods, or None if there is no outgoing compression.  Used to
        compress outgoing data.

    @ivar outgoingCompressionType: A string representing the outgoing
        compression type.

    @ivar incomingCompression: an object supporting the .decompress(str)
        method, or None if there is no incoming compression.  Used to
        decompress incoming data.

    @ivar incomingCompressionType: A string representing the incoming
        compression type.

    @ivar ourVersionString: the version string that we sent to the other side.
        Used in the key exchange.

    @ivar otherVersionString: the version string sent by the other side.  Used
        in the key exchange.

    @ivar ourKexInitPayload: the MSG_KEXINIT payload we sent.  Used in the key
        exchange.

    @ivar otherKexInitPayload: the MSG_KEXINIT payload we received.  Used in
        the key exchange

    @ivar sessionID: a string that is unique to this SSH session.  Created as
        part of the key exchange, sessionID is used to generate the various
        encryption and authentication keys.

    @ivar service: an SSHService instance, or None.  If it's set to an object,
        it's the currently running service.

    @ivar kexAlg: the agreed-upon key exchange algorithm.

    @ivar keyAlg: the agreed-upon public key type for the key exchange.

    @ivar currentEncryptions: an SSHCiphers instance.  It represents the
        current encryption and authentication options for the transport.

    @ivar nextEncryptions: an SSHCiphers instance.  Held here until the
        MSG_NEWKEYS messages are exchanged, when nextEncryptions is
        transitioned to currentEncryptions.

    @ivar first: the first bytes of the next packet.  In order to avoid
        decrypting data twice, the first bytes are decrypted and stored until
        the whole packet is available.

    @ivar _keyExchangeState: The current protocol state with respect to key
        exchange.  This is either C{_KEY_EXCHANGE_NONE} if no key exchange is
        in progress (and returns to this value after any key exchange
        completqes), C{_KEY_EXCHANGE_REQUESTED} if this side of the connection
        initiated a key exchange, and C{_KEY_EXCHANGE_PROGRESSING} if the other
        side of the connection initiated a key exchange.  C{_KEY_EXCHANGE_NONE}
        is the initial value (however SSH connections begin with key exchange,
        so it will quickly change to another state).

    @ivar _blockedByKeyExchange: Whenever C{_keyExchangeState} is not
        C{_KEY_EXCHANGE_NONE}, this is a C{list} of pending messages which were
        passed to L{sendPacket} but could not be sent because it is not legal
        to send them while a key exchange is in progress.  When the key
        exchange completes, another attempt is made to send these messages.
    """
    _log = Logger()

    protocolVersion = b'2.0'
    version = b'Twisted_' + twisted_version.encode('ascii')
    comment = b''
    ourVersionString = (b'SSH-' + protocolVersion + b'-' + version + b' '
            + comment).strip()

    # L{None} is supported as cipher and hmac. For security they are disabled
    # by default. To enable them, subclass this class and add it, or do:
    # SSHTransportBase.supportedCiphers.append('none')
    # List ordered by preference.
    supportedCiphers = _getSupportedCiphers()
    supportedMACs = [
        b'hmac-sha2-512',
        b'hmac-sha2-384',
        b'hmac-sha2-256',
        b'hmac-sha1',
        b'hmac-md5',
        # `none`,
    ]

    supportedKeyExchanges = _kex.getSupportedKeyExchanges()
    supportedPublicKeys = []

    # Add the supported EC keys, and change the name from ecdh* to ecdsa*
    for eckey in supportedKeyExchanges:
        if eckey.find(b'ecdh') != -1:
            supportedPublicKeys += [eckey.replace(b'ecdh', b'ecdsa')]

    supportedPublicKeys += [b'ssh-rsa', b'ssh-dss']
    if default_backend().ed25519_supported():
        supportedPublicKeys.append(b'ssh-ed25519')

    supportedCompressions = [b'none', b'zlib']
    supportedLanguages = ()
    supportedVersions = (b'1.99', b'2.0')
    isClient = False
    gotVersion = False
    buf = b''
    outgoingPacketSequence = 0
    incomingPacketSequence = 0
    outgoingCompression = None
    incomingCompression = None
    sessionID = None
    service = None

    # There is no key exchange activity in progress.
    _KEY_EXCHANGE_NONE = '_KEY_EXCHANGE_NONE'

    # Key exchange is in progress and we started it.
    _KEY_EXCHANGE_REQUESTED = '_KEY_EXCHANGE_REQUESTED'

    # Key exchange is in progress and both sides have sent KEXINIT messages.
    _KEY_EXCHANGE_PROGRESSING = '_KEY_EXCHANGE_PROGRESSING'

    # There is a fourth conceptual state not represented here: KEXINIT received
    # but not sent.  Since we always send a KEXINIT as soon as we get it, we
    # can't ever be in that state.

    # The current key exchange state.
    _keyExchangeState = _KEY_EXCHANGE_NONE
    _blockedByKeyExchange = None

    def connectionLost(self, reason):
        """
        When the underlying connection is closed, stop the running service (if
        any), and log out the avatar (if any).

        @type reason: L{twisted.python.failure.Failure}
        @param reason: The cause of the connection being closed.
        """
        if self.service:
            self.service.serviceStopped()
        if hasattr(self, 'avatar'):
            self.logoutFunction()
        self._log.info('connection lost')


    def connectionMade(self):
        """
        Called when the connection is made to the other side.  We sent our
        version and the MSG_KEXINIT packet.
        """
        self.transport.write(self.ourVersionString + b'\r\n')
        self.currentEncryptions = SSHCiphers(b'none', b'none', b'none',
                                             b'none')
        self.currentEncryptions.setKeys(b'', b'', b'', b'', b'', b'')
        self.sendKexInit()


    def sendKexInit(self):
        """
        Send a I{KEXINIT} message to initiate key exchange or to respond to a
        key exchange initiated by the peer.

        @raise RuntimeError: If a key exchange has already been started and it
            is not appropriate to send a I{KEXINIT} message at this time.

        @return: L{None}
        """
        if self._keyExchangeState != self._KEY_EXCHANGE_NONE:
            raise RuntimeError(
                "Cannot send KEXINIT while key exchange state is %r" % (
                    self._keyExchangeState,))

        self.ourKexInitPayload = b''.join([
            bytes((MSG_KEXINIT,)),
            randbytes.secureRandom(16),
            NS(b','.join(self.supportedKeyExchanges)),
            NS(b','.join(self.supportedPublicKeys)),
            NS(b','.join(self.supportedCiphers)),
            NS(b','.join(self.supportedCiphers)),
            NS(b','.join(self.supportedMACs)),
            NS(b','.join(self.supportedMACs)),
            NS(b','.join(self.supportedCompressions)),
            NS(b','.join(self.supportedCompressions)),
            NS(b','.join(self.supportedLanguages)),
            NS(b','.join(self.supportedLanguages)),
            b'\000\000\000\000\000'])
        self.sendPacket(MSG_KEXINIT, self.ourKexInitPayload[1:])
        self._keyExchangeState = self._KEY_EXCHANGE_REQUESTED
        self._blockedByKeyExchange = []


    def _allowedKeyExchangeMessageType(self, messageType):
        """
        Determine if the given message type may be sent while key exchange is
        in progress.

        @param messageType: The type of message
        @type messageType: L{int}

        @return: C{True} if the given type of message may be sent while key
            exchange is in progress, C{False} if it may not.
        @rtype: L{bool}

        @see: U{http://tools.ietf.org/html/rfc4253#section-7.1}
        """
        # Written somewhat peculularly to reflect the way the specification
        # defines the allowed message types.
        if 1 <= messageType <= 19:
            return messageType not in (MSG_SERVICE_REQUEST, MSG_SERVICE_ACCEPT)
        if 20 <= messageType <= 29:
            return messageType not in (MSG_KEXINIT,)
        return 30 <= messageType <= 49


    def sendPacket(self, messageType, payload):
        """
        Sends a packet.  If it's been set up, compress the data, encrypt it,
        and authenticate it before sending.  If key exchange is in progress and
        the message is not part of key exchange, queue it to be sent later.

        @param messageType: The type of the packet; generally one of the
                            MSG_* values.
        @type messageType: L{int}
        @param payload: The payload for the message.
        @type payload: L{str}
        """
        if self._keyExchangeState != self._KEY_EXCHANGE_NONE:
            if not self._allowedKeyExchangeMessageType(messageType):
                self._blockedByKeyExchange.append((messageType, payload))
                return

        payload = bytes((messageType,)) + payload
        if self.outgoingCompression:
            payload = (self.outgoingCompression.compress(payload)
                       + self.outgoingCompression.flush(2))
        bs = self.currentEncryptions.encBlockSize
        # 4 for the packet length and 1 for the padding length
        totalSize = 5 + len(payload)
        lenPad = bs - (totalSize % bs)
        if lenPad < 4:
            lenPad = lenPad + bs
        packet = (struct.pack('!LB',
                              totalSize + lenPad - 4, lenPad) +
                  payload + randbytes.secureRandom(lenPad))
        encPacket = (
            self.currentEncryptions.encrypt(packet) +
            self.currentEncryptions.makeMAC(
                self.outgoingPacketSequence, packet))
        self.transport.write(encPacket)
        self.outgoingPacketSequence += 1


    def getPacket(self):
        """
        Try to return a decrypted, authenticated, and decompressed packet
        out of the buffer.  If there is not enough data, return None.

        @rtype: L{str} or L{None}
        @return: The decoded packet, if any.
        """
        bs = self.currentEncryptions.decBlockSize
        ms = self.currentEncryptions.verifyDigestSize
        if len(self.buf) < bs:
            # Not enough data for a block
            return
        if not hasattr(self, 'first'):
            first = self.currentEncryptions.decrypt(self.buf[:bs])
        else:
            first = self.first
            del self.first
        packetLen, paddingLen = struct.unpack('!LB', first[:5])
        if packetLen > 1048576:  # 1024 ** 2
            self.sendDisconnect(
                DISCONNECT_PROTOCOL_ERROR,
                networkString('bad packet length {}'.format(packetLen)))
            return
        if len(self.buf) < packetLen + 4 + ms:
            # Not enough data for a packet
            self.first = first
            return
        if (packetLen + 4) % bs != 0:
            self.sendDisconnect(
                DISCONNECT_PROTOCOL_ERROR,
                networkString(
                    'bad packet mod (%i%%%i == %i)' % (
                        packetLen + 4, bs, (packetLen + 4) % bs)))
            return
        encData, self.buf = self.buf[:4 + packetLen], self.buf[4 + packetLen:]
        packet = first + self.currentEncryptions.decrypt(encData[bs:])
        if len(packet) != 4 + packetLen:
            self.sendDisconnect(DISCONNECT_PROTOCOL_ERROR,
                                b'bad decryption')
            return
        if ms:
            macData, self.buf = self.buf[:ms], self.buf[ms:]
            if not self.currentEncryptions.verify(self.incomingPacketSequence,
                                                  packet, macData):
                self.sendDisconnect(DISCONNECT_MAC_ERROR, b'bad MAC')
                return
        payload = packet[5:-paddingLen]
        if self.incomingCompression:
            try:
                payload = self.incomingCompression.decompress(payload)
            except Exception:
                # Tolerate any errors in decompression
                self._log.failure('Error decompressing payload')
                self.sendDisconnect(DISCONNECT_COMPRESSION_ERROR,
                                    b'compression error')
                return
        self.incomingPacketSequence += 1
        return payload


    def _unsupportedVersionReceived(self, remoteVersion):
        """
        Called when an unsupported version of the ssh protocol is received from
        the remote endpoint.

        @param remoteVersion: remote ssh protocol version which is unsupported
            by us.
        @type remoteVersion: L{str}
        """
        self.sendDisconnect(DISCONNECT_PROTOCOL_VERSION_NOT_SUPPORTED,
            b'bad version ' + remoteVersion)


    def dataReceived(self, data):
        """
        First, check for the version string (SSH-2.0-*).  After that has been
        received, this method adds data to the buffer, and pulls out any
        packets.

        @type data: L{bytes}
        @param data: The data that was received.
        """
        self.buf = self.buf + data
        if not self.gotVersion:
            if self.buf.find(b'\n', self.buf.find(b'SSH-')) == -1:
                return

            # RFC 4253 section 4.2 ask for strict `\r\n` line ending.
            # Here we are a bit more relaxed and accept implementations ending
            # only in '\n'.
            # https://tools.ietf.org/html/rfc4253#section-4.2
            lines = self.buf.split(b'\n')
            for p in lines:
                if p.startswith(b'SSH-'):
                    self.gotVersion = True
                    # Since the line was split on '\n' and most of the time
                    # it uses '\r\n' we may get an extra '\r'.
                    self.otherVersionString = p.rstrip(b'\r')
                    remoteVersion = p.split(b'-')[1]
                    if remoteVersion not in self.supportedVersions:
                        self._unsupportedVersionReceived(remoteVersion)
                        return
                    i = lines.index(p)
                    self.buf = b'\n'.join(lines[i + 1:])
        packet = self.getPacket()
        while packet:
            messageNum = ord(packet[0:1])
            self.dispatchMessage(messageNum, packet[1:])
            packet = self.getPacket()


    def dispatchMessage(self, messageNum, payload):
        """
        Send a received message to the appropriate method.

        @type messageNum: L{int}
        @param messageNum: The message number.

        @type payload: L{bytes}
        @param payload: The message payload.
        """
        if messageNum < 50 and messageNum in messages:
            messageType = messages[messageNum][4:]
            f = getattr(self, 'ssh_%s' % (messageType,), None)
            if f is not None:
                f(payload)
            else:
                self._log.debug("couldn't handle {messageType}: {payload!r}",
                                messageType=messageType, payload=payload)
                self.sendUnimplemented()
        elif self.service:
            self.service.packetReceived(messageNum, payload)
        else:
            self._log.debug("couldn't handle {messageNum}: {payload!r}",
                            messageNum=messageNum, payload=payload)
            self.sendUnimplemented()


    def getPeer(self):
        """
        Returns an L{SSHTransportAddress} corresponding to the other (peer)
        side of this transport.

        @return: L{SSHTransportAddress} for the peer
        @rtype: L{SSHTransportAddress}
        @since: 12.1
        """
        return address.SSHTransportAddress(self.transport.getPeer())


    def getHost(self):
        """
        Returns an L{SSHTransportAddress} corresponding to the this side of
        transport.

        @return: L{SSHTransportAddress} for the peer
        @rtype: L{SSHTransportAddress}
        @since: 12.1
        """
        return address.SSHTransportAddress(self.transport.getHost())


    @property
    def kexAlg(self):
        """
        The key exchange algorithm name agreed between client and server.
        """
        return self._kexAlg


    @kexAlg.setter
    def kexAlg(self, value):
        """
        Set the key exchange algorithm name.
        """
        self._kexAlg = value

    # Client-initiated rekeying looks like this:
    #
    #  C> MSG_KEXINIT
    #  S> MSG_KEXINIT
    #  C> MSG_KEX_DH_GEX_REQUEST  or   MSG_KEXDH_INIT
    #  S> MSG_KEX_DH_GEX_GROUP    or   MSG_KEXDH_REPLY
    #  C> MSG_KEX_DH_GEX_INIT     or   --
    #  S> MSG_KEX_DH_GEX_REPLY    or   --
    #  C> MSG_NEWKEYS
    #  S> MSG_NEWKEYS
    #
    # Server-initiated rekeying is the same, only the first two messages are
    # switched.


    def ssh_KEXINIT(self, packet):
        """
        Called when we receive a MSG_KEXINIT message.  Payload::
            bytes[16] cookie
            string keyExchangeAlgorithms
            string keyAlgorithms
            string incomingEncryptions
            string outgoingEncryptions
            string incomingAuthentications
            string outgoingAuthentications
            string incomingCompressions
            string outgoingCompressions
            string incomingLanguages
            string outgoingLanguages
            bool firstPacketFollows
            unit32 0 (reserved)

        Starts setting up the key exchange, keys, encryptions, and
        authentications.  Extended by ssh_KEXINIT in SSHServerTransport and
        SSHClientTransport.

        @type packet: L{bytes}
        @param packet: The message data.

        @return: A L{tuple} of negotiated key exchange algorithms, key
        algorithms, and unhandled data, or L{None} if something went wrong.
        """
        self.otherKexInitPayload = bytes((MSG_KEXINIT,)) + packet
        # This is useless to us:
        # cookie = packet[: 16]
        k = getNS(packet[16:], 10)
        strings, rest = k[:-1], k[-1]
        (kexAlgs, keyAlgs, encCS, encSC, macCS, macSC, compCS, compSC, langCS,
         langSC) = [s.split(b',') for s in strings]
        # These are the server directions
        outs = [encSC, macSC, compSC]
        ins = [encCS, macSC, compCS]
        if self.isClient:
            outs, ins = ins, outs # Switch directions
        server = (self.supportedKeyExchanges, self.supportedPublicKeys,
                self.supportedCiphers, self.supportedCiphers,
                self.supportedMACs, self.supportedMACs,
                self.supportedCompressions, self.supportedCompressions)
        client = (kexAlgs, keyAlgs, outs[0], ins[0], outs[1], ins[1],
                outs[2], ins[2])
        if self.isClient:
            server, client = client, server
        self.kexAlg = ffs(client[0], server[0])
        self.keyAlg = ffs(client[1], server[1])
        self.nextEncryptions = SSHCiphers(
            ffs(client[2], server[2]),
            ffs(client[3], server[3]),
            ffs(client[4], server[4]),
            ffs(client[5], server[5]))
        self.outgoingCompressionType = ffs(client[6], server[6])
        self.incomingCompressionType = ffs(client[7], server[7])
        if None in (self.kexAlg, self.keyAlg, self.outgoingCompressionType,
                    self.incomingCompressionType):
            self.sendDisconnect(DISCONNECT_KEY_EXCHANGE_FAILED,
                                b"couldn't match all kex parts")
            return
        if None in self.nextEncryptions.__dict__.values():
            self.sendDisconnect(DISCONNECT_KEY_EXCHANGE_FAILED,
                                b"couldn't match all kex parts")
            return
        self._log.debug('kex alg={kexAlg!r} key alg={keyAlg!r}',
                        kexAlg=self.kexAlg, keyAlg=self.keyAlg)
        self._log.debug('outgoing: {cip!r} {mac!r} {compression!r}',
                        cip=self.nextEncryptions.outCipType,
                        mac=self.nextEncryptions.outMACType,
                        compression=self.outgoingCompressionType)
        self._log.debug('incoming: {cip!r} {mac!r} {compression!r}',
                        cip=self.nextEncryptions.inCipType,
                        mac=self.nextEncryptions.inMACType,
                        compression=self.incomingCompressionType)

        if self._keyExchangeState == self._KEY_EXCHANGE_REQUESTED:
            self._keyExchangeState = self._KEY_EXCHANGE_PROGRESSING
        else:
            self.sendKexInit()

        return kexAlgs, keyAlgs, rest # For SSHServerTransport to use


    def ssh_DISCONNECT(self, packet):
        """
        Called when we receive a MSG_DISCONNECT message.  Payload::
            long code
            string description

        This means that the other side has disconnected.  Pass the message up
        and disconnect ourselves.

        @type packet: L{bytes}
        @param packet: The message data.
        """
        reasonCode = struct.unpack('>L', packet[: 4])[0]
        description, foo = getNS(packet[4:])
        self.receiveError(reasonCode, description)
        self.transport.loseConnection()


    def ssh_IGNORE(self, packet):
        """
        Called when we receive a MSG_IGNORE message.  No payload.
        This means nothing; we simply return.

        @type packet: L{bytes}
        @param packet: The message data.
        """


    def ssh_UNIMPLEMENTED(self, packet):
        """
        Called when we receive a MSG_UNIMPLEMENTED message.  Payload::
            long packet

        This means that the other side did not implement one of our packets.

        @type packet: L{bytes}
        @param packet: The message data.
        """
        seqnum, = struct.unpack('>L', packet)
        self.receiveUnimplemented(seqnum)


    def ssh_DEBUG(self, packet):
        """
        Called when we receive a MSG_DEBUG message.  Payload::
            bool alwaysDisplay
            string message
            string language

        This means the other side has passed along some debugging info.

        @type packet: L{bytes}
        @param packet: The message data.
        """
        alwaysDisplay = bool(ord(packet[0:1]))
        message, lang, foo = getNS(packet[1:], 2)
        self.receiveDebug(alwaysDisplay, message, lang)


    def setService(self, service):
        """
        Set our service to service and start it running.  If we were
        running a service previously, stop it first.

        @type service: C{SSHService}
        @param service: The service to attach.
        """
        self._log.debug('starting service {service!r}', service=service.name)
        if self.service:
            self.service.serviceStopped()
        self.service = service
        service.transport = self
        self.service.serviceStarted()


    def sendDebug(self, message, alwaysDisplay=False, language=b''):
        """
        Send a debug message to the other side.

        @param message: the message to send.
        @type message: L{str}
        @param alwaysDisplay: if True, tell the other side to always
                              display this message.
        @type alwaysDisplay: L{bool}
        @param language: optionally, the language the message is in.
        @type language: L{str}
        """
        self.sendPacket(MSG_DEBUG, (b'\1' if alwaysDisplay else b'\0') +
                        NS(message) + NS(language))


    def sendIgnore(self, message):
        """
        Send a message that will be ignored by the other side.  This is
        useful to fool attacks based on guessing packet sizes in the
        encrypted stream.

        @param message: data to send with the message
        @type message: L{str}
        """
        self.sendPacket(MSG_IGNORE, NS(message))


    def sendUnimplemented(self):
        """
        Send a message to the other side that the last packet was not
        understood.
        """
        seqnum = self.incomingPacketSequence
        self.sendPacket(MSG_UNIMPLEMENTED, struct.pack('!L', seqnum))


    def sendDisconnect(self, reason, desc):
        """
        Send a disconnect message to the other side and then disconnect.

        @param reason: the reason for the disconnect.  Should be one of the
                       DISCONNECT_* values.
        @type reason: L{int}
        @param desc: a descrption of the reason for the disconnection.
        @type desc: L{str}
        """
        self.sendPacket(
            MSG_DISCONNECT, struct.pack('>L', reason) + NS(desc) + NS(b''))
        self._log.info(
            'Disconnecting with error, code {code}\nreason: {description}',
            code=reason, description=desc
        )
        self.transport.loseConnection()


    def _startEphemeralDH(self):
        """
        Prepares for a Diffie-Hellman key agreement exchange.

        Creates an ephemeral keypair in the group defined by (self.g,
        self.p) and stores it.
        """

        numbers = dh.DHParameterNumbers(self.p, self.g)
        parameters = numbers.parameters(default_backend())
        self.dhSecretKey = parameters.generate_private_key()
        y = self.dhSecretKey.public_key().public_numbers().y
        self.dhSecretKeyPublicMP = MP(y)


    def _finishEphemeralDH(self, remoteDHpublicKey):
        """
        Completes the Diffie-Hellman key agreement started by
        _startEphemeralDH, and forgets the ephemeral secret key.

        @type remoteDHpublicKey: L{int}
        @rtype: L{bytes}
        @return: The new shared secret, in SSH C{mpint} format.

        """

        remoteKey = dh.DHPublicNumbers(
            remoteDHpublicKey,
            dh.DHParameterNumbers(self.p, self.g)
        ).public_key(default_backend())
        secret = self.dhSecretKey.exchange(remoteKey)
        del self.dhSecretKey

        # The result of a Diffie-Hellman exchange is an integer, but
        # the Cryptography module returns it as bytes in a form that
        # is only vaguely documented. We fix it up to match the SSH
        # MP-integer format as described in RFC4251.
        secret = secret.lstrip(b'\x00')
        ch = ord(secret[0:1])
        if ch & 0x80:  # High bit set?
            # Make room for the sign bit
            prefix = struct.pack('>L', len(secret) + 1) + b'\x00'
        else:
            prefix = struct.pack('>L', len(secret))
        return prefix + secret


    def _getKey(self, c, sharedSecret, exchangeHash):
        """
        Get one of the keys for authentication/encryption.

        @type c: L{bytes}
        @param c: The letter identifying which key this is.

        @type sharedSecret: L{bytes}
        @param sharedSecret: The shared secret K.

        @type exchangeHash: L{bytes}
        @param exchangeHash: The hash H from key exchange.

        @rtype: L{bytes}
        @return: The derived key.
        """
        hashProcessor = _kex.getHashProcessor(self.kexAlg)
        k1 = hashProcessor(sharedSecret + exchangeHash + c + self.sessionID)
        k1 = k1.digest()
        k2 = hashProcessor(sharedSecret + exchangeHash + k1).digest()
        k3 = hashProcessor(sharedSecret + exchangeHash + k1 + k2).digest()
        k4 = hashProcessor(sharedSecret + exchangeHash + k1 + k2 + k3).digest()
        return k1 + k2 + k3 + k4


    def _keySetup(self, sharedSecret, exchangeHash):
        """
        Set up the keys for the connection and sends MSG_NEWKEYS when
        finished,

        @param sharedSecret: a secret string agreed upon using a Diffie-
                             Hellman exchange, so it is only shared between
                             the server and the client.
        @type sharedSecret: L{str}
        @param exchangeHash: A hash of various data known by both sides.
        @type exchangeHash: L{str}
        """
        if not self.sessionID:
            self.sessionID = exchangeHash
        initIVCS = self._getKey(b'A', sharedSecret, exchangeHash)
        initIVSC = self._getKey(b'B', sharedSecret, exchangeHash)
        encKeyCS = self._getKey(b'C', sharedSecret, exchangeHash)
        encKeySC = self._getKey(b'D', sharedSecret, exchangeHash)
        integKeyCS = self._getKey(b'E', sharedSecret, exchangeHash)
        integKeySC = self._getKey(b'F', sharedSecret, exchangeHash)
        outs = [initIVSC, encKeySC, integKeySC]
        ins = [initIVCS, encKeyCS, integKeyCS]
        if self.isClient:  # Reverse for the client
            outs, ins = ins, outs
        self.nextEncryptions.setKeys(outs[0], outs[1], ins[0], ins[1],
                                     outs[2], ins[2])
        self.sendPacket(MSG_NEWKEYS, b'')


    def _newKeys(self):
        """
        Called back by a subclass once a I{MSG_NEWKEYS} message has been
        received.  This indicates key exchange has completed and new encryption
        and compression parameters should be adopted.  Any messages which were
        queued during key exchange will also be flushed.
        """
        self._log.debug('NEW KEYS')
        self.currentEncryptions = self.nextEncryptions
        if self.outgoingCompressionType == b'zlib':
            self.outgoingCompression = zlib.compressobj(6)
        if self.incomingCompressionType == b'zlib':
            self.incomingCompression = zlib.decompressobj()

        self._keyExchangeState = self._KEY_EXCHANGE_NONE
        messages = self._blockedByKeyExchange
        self._blockedByKeyExchange = None
        for (messageType, payload) in messages:
            self.sendPacket(messageType, payload)


    def isEncrypted(self, direction="out"):
        """
        Check if the connection is encrypted in the given direction.

        @type direction: L{str}
        @param direction: The direction: one of 'out', 'in', or 'both'.

        @rtype: L{bool}
        @return: C{True} if it is encrypted.
        """
        if direction == "out":
            return self.currentEncryptions.outCipType != b'none'
        elif direction == "in":
            return self.currentEncryptions.inCipType != b'none'
        elif direction == "both":
            return self.isEncrypted("in") and self.isEncrypted("out")
        else:
            raise TypeError('direction must be "out", "in", or "both"')


    def isVerified(self, direction="out"):
        """
        Check if the connection is verified/authentication in the given direction.

        @type direction: L{str}
        @param direction: The direction: one of 'out', 'in', or 'both'.

        @rtype: L{bool}
        @return: C{True} if it is verified.
        """
        if direction == "out":
            return self.currentEncryptions.outMACType != b'none'
        elif direction == "in":
            return self.currentEncryptions.inMACType != b'none'
        elif direction == "both":
            return self.isVerified("in") and self.isVerified("out")
        else:
            raise TypeError('direction must be "out", "in", or "both"')


    def loseConnection(self):
        """
        Lose the connection to the other side, sending a
        DISCONNECT_CONNECTION_LOST message.
        """
        self.sendDisconnect(DISCONNECT_CONNECTION_LOST,
                            b"user closed connection")

    # Client methods


    def receiveError(self, reasonCode, description):
        """
        Called when we receive a disconnect error message from the other
        side.

        @param reasonCode: the reason for the disconnect, one of the
                           DISCONNECT_ values.
        @type reasonCode: L{int}
        @param description: a human-readable description of the
                            disconnection.
        @type description: L{str}
        """
        self._log.error('Got remote error, code {code}\nreason: {description}',
                        code=reasonCode, description=description)


    def receiveUnimplemented(self, seqnum):
        """
        Called when we receive an unimplemented packet message from the other
        side.

        @param seqnum: the sequence number that was not understood.
        @type seqnum: L{int}
        """
        self._log.warn('other side unimplemented packet #{seqnum}',
                       seqnum=seqnum)


    def receiveDebug(self, alwaysDisplay, message, lang):
        """
        Called when we receive a debug message from the other side.

        @param alwaysDisplay: if True, this message should always be
                              displayed.
        @type alwaysDisplay: L{bool}
        @param message: the debug message
        @type message: L{str}
        @param lang: optionally the language the message is in.
        @type lang: L{str}
        """
        if alwaysDisplay:
            self._log.debug('Remote Debug Message: {message}', message=message)


    def _generateECPrivateKey(self):
        """
        Generate an private key for ECDH key exchange.

        @rtype: The appropriate private key type matching C{self.kexAlg}:
            L{ec.EllipticCurvePrivateKey} for C{ecdh-sha2-nistp*}, or
            L{x25519.X25519PrivateKey} for C{curve25519-sha256}.
        @return: The generated private key.
        """
        if self.kexAlg.startswith(b'ecdh-sha2-nistp'):
            try:
                curve = keys._curveTable[b'ecdsa' + self.kexAlg[4:]]
            except KeyError:
                raise UnsupportedAlgorithm('unused-key')

            return ec.generate_private_key(curve, default_backend())
        elif self.kexAlg in (
                b'curve25519-sha256', b'curve25519-sha256@libssh.org'):
            return x25519.X25519PrivateKey.generate()
        else:
            raise UnsupportedAlgorithm(
                'Cannot generate elliptic curve private key for %r' %
                (self.kexAlg,))


    def _encodeECPublicKey(self, ecPub):
        """
        Encode an elliptic curve public key to bytes.

        @type ecPub: The appropriate public key type matching
            C{self.kexAlg}: L{ec.EllipticCurvePublicKey} for
            C{ecdh-sha2-nistp*}, or L{x25519.X25519PublicKey} for
            C{curve25519-sha256}.
        @param ecPub: The public key to encode.

        @rtype: L{bytes}
        @return: The encoded public key.
        """
        if self.kexAlg.startswith(b'ecdh-sha2-nistp'):
            return ecPub.public_bytes(
                serialization.Encoding.X962,
                serialization.PublicFormat.UncompressedPoint
            )
        elif self.kexAlg in (
                b'curve25519-sha256', b'curve25519-sha256@libssh.org'):
            return ecPub.public_bytes(
                serialization.Encoding.Raw,
                serialization.PublicFormat.Raw
            )
        else:
            raise UnsupportedAlgorithm(
                'Cannot encode elliptic curve public key for %r' %
                (self.kexAlg,))


    def _generateECSharedSecret(self, ecPriv, theirECPubBytes):
        """
        Generate a shared secret for ECDH key exchange.

        @type ecPriv: The appropriate private key type matching
            C{self.kexAlg}: L{ec.EllipticCurvePrivateKey} for
            C{ecdh-sha2-nistp*}, or L{x25519.X25519PrivateKey} for
            C{curve25519-sha256}.
        @param ecPriv: Our private key.

        @rtype: L{bytes}
        @return: The generated shared secret, as an SSH multiple-precision
            integer.
        """
        if self.kexAlg.startswith(b'ecdh-sha2-nistp'):
            try:
                curve = keys._curveTable[b'ecdsa' + self.kexAlg[4:]]
            except KeyError:
                raise UnsupportedAlgorithm('unused-key')

            theirECPub = ec.EllipticCurvePublicKey.from_encoded_point(
                curve, theirECPubBytes)
            sharedSecret = ecPriv.exchange(ec.ECDH(), theirECPub)
        elif self.kexAlg in (
                b'curve25519-sha256', b'curve25519-sha256@libssh.org'):
            theirECPub = x25519.X25519PublicKey.from_public_bytes(
                theirECPubBytes)
            sharedSecret = ecPriv.exchange(theirECPub)
        else:
            raise UnsupportedAlgorithm(
                'Cannot generate elliptic curve shared secret for %r' %
                (self.kexAlg,))

        return _mpFromBytes(sharedSecret)



class SSHServerTransport(SSHTransportBase):
    """
    SSHServerTransport implements the server side of the SSH protocol.

    @ivar isClient: since we are never the client, this is always False.

    @ivar ignoreNextPacket: if True, ignore the next key exchange packet.  This
        is set when the client sends a guessed key exchange packet but with
        an incorrect guess.

    @ivar dhGexRequest: the KEX_DH_GEX_REQUEST(_OLD) that the client sent.
        The key generation needs this to be stored.

    @ivar g: the Diffie-Hellman group generator.

    @ivar p: the Diffie-Hellman group prime.
    """
    isClient = False
    ignoreNextPacket = 0


    def ssh_KEXINIT(self, packet):
        """
        Called when we receive a MSG_KEXINIT message.  For a description
        of the packet, see SSHTransportBase.ssh_KEXINIT().  Additionally,
        this method checks if a guessed key exchange packet was sent.  If
        it was sent, and it guessed incorrectly, the next key exchange
        packet MUST be ignored.
        """
        retval = SSHTransportBase.ssh_KEXINIT(self, packet)
        if not retval: # Disconnected
            return
        else:
            kexAlgs, keyAlgs, rest = retval
        if ord(rest[0:1]): # Flag first_kex_packet_follows?
            if (kexAlgs[0] != self.supportedKeyExchanges[0] or
                keyAlgs[0] != self.supportedPublicKeys[0]):
                self.ignoreNextPacket = True # Guess was wrong


    def _ssh_KEX_ECDH_INIT(self, packet):
        """
        Called from L{ssh_KEX_DH_GEX_REQUEST_OLD} to handle
        elliptic curve key exchanges.

        Payload::

            string client Elliptic Curve Diffie-Hellman public key

        Just like L{_ssh_KEXDH_INIT} this message type is also not dispatched
        directly. Extra check to determine if this is really KEX_ECDH_INIT
        is required.

        First we load the host's public/private keys.
        Then we generate the ECDH public/private keypair for the given curve.
        With that we generate the shared secret key.
        Then we compute the hash to sign and send back to the client
        Along with the server's public key and the ECDH public key.

        @type packet: L{bytes}
        @param packet: The message data.

        @return: None.
        """
        # Get the raw client public key.
        pktPub, packet = getNS(packet)

        # Get the host's public and private keys
        pubHostKey = self.factory.publicKeys[self.keyAlg]
        privHostKey = self.factory.privateKeys[self.keyAlg]

        # Generate the private key
        ecPriv = self._generateECPrivateKey()

        # Get the public key
        self.ecPub = ecPriv.public_key()
        encPub = self._encodeECPublicKey(self.ecPub)

        # Generate the shared secret
        sharedSecret = self._generateECSharedSecret(ecPriv, pktPub)

        # Finish update and digest
        h = _kex.getHashProcessor(self.kexAlg)()
        h.update(NS(self.otherVersionString))
        h.update(NS(self.ourVersionString))
        h.update(NS(self.otherKexInitPayload))
        h.update(NS(self.ourKexInitPayload))
        h.update(NS(pubHostKey.blob()))
        h.update(NS(pktPub))
        h.update(NS(encPub))
        h.update(sharedSecret)
        exchangeHash = h.digest()

        self.sendPacket(
            MSG_KEXDH_REPLY,
            NS(pubHostKey.blob()) + NS(encPub) +
            NS(privHostKey.sign(exchangeHash)))
        self._keySetup(sharedSecret, exchangeHash)


    def _ssh_KEXDH_INIT(self, packet):
        """
        Called to handle the beginning of a non-group key exchange.

        Unlike other message types, this is not dispatched automatically.  It
        is called from C{ssh_KEX_DH_GEX_REQUEST_OLD} because an extra check is
        required to determine if this is really a KEXDH_INIT message or if it
        is a KEX_DH_GEX_REQUEST_OLD message.

        The KEXDH_INIT payload::

                integer e (the client's Diffie-Hellman public key)

        We send the KEXDH_REPLY with our host key and signature.

        @type packet: L{bytes}
        @param packet: The message data.
        """
        clientDHpublicKey, foo = getMP(packet)
        self.g, self.p = _kex.getDHGeneratorAndPrime(self.kexAlg)
        self._startEphemeralDH()
        sharedSecret = self._finishEphemeralDH(clientDHpublicKey)
        h = sha1()
        h.update(NS(self.otherVersionString))
        h.update(NS(self.ourVersionString))
        h.update(NS(self.otherKexInitPayload))
        h.update(NS(self.ourKexInitPayload))
        h.update(NS(self.factory.publicKeys[self.keyAlg].blob()))
        h.update(MP(clientDHpublicKey))
        h.update(self.dhSecretKeyPublicMP)
        h.update(sharedSecret)
        exchangeHash = h.digest()
        self.sendPacket(
            MSG_KEXDH_REPLY,
            NS(self.factory.publicKeys[self.keyAlg].blob()) +
            self.dhSecretKeyPublicMP +
            NS(self.factory.privateKeys[self.keyAlg].sign(exchangeHash)))
        self._keySetup(sharedSecret, exchangeHash)


    def ssh_KEX_DH_GEX_REQUEST_OLD(self, packet):
        """
        This represents different key exchange methods that share the same
        integer value.  If the message is determined to be a KEXDH_INIT,
        L{_ssh_KEXDH_INIT} is called to handle it. If it is a KEX_ECDH_INIT,
        L{_ssh_KEX_ECDH_INIT} is called.
        Otherwise, for KEX_DH_GEX_REQUEST_OLD payload::

                integer ideal (ideal size for the Diffie-Hellman prime)

            We send the KEX_DH_GEX_GROUP message with the group that is
            closest in size to ideal.

        If we were told to ignore the next key exchange packet by ssh_KEXINIT,
        drop it on the floor and return.

        @type packet: L{bytes}
        @param packet: The message data.
        """
        if self.ignoreNextPacket:
            self.ignoreNextPacket = 0
            return

        # KEXDH_INIT, KEX_ECDH_INIT, and KEX_DH_GEX_REQUEST_OLD
        # have the same value, so use another cue
        # to decide what kind of message the peer sent us.
        if _kex.isFixedGroup(self.kexAlg):
            return self._ssh_KEXDH_INIT(packet)
        elif _kex.isEllipticCurve(self.kexAlg):
            return self._ssh_KEX_ECDH_INIT(packet)
        else:
            self.dhGexRequest = packet
            ideal = struct.unpack('>L', packet)[0]
            self.g, self.p = self.factory.getDHPrime(ideal)
            self._startEphemeralDH()
            self.sendPacket(MSG_KEX_DH_GEX_GROUP, MP(self.p) + MP(self.g))


    def ssh_KEX_DH_GEX_REQUEST(self, packet):
        """
        Called when we receive a MSG_KEX_DH_GEX_REQUEST message.  Payload::
            integer minimum
            integer ideal
            integer maximum

        The client is asking for a Diffie-Hellman group between minimum and
        maximum size, and close to ideal if possible.  We reply with a
        MSG_KEX_DH_GEX_GROUP message.

        If we were told to ignore the next key exchange packet by ssh_KEXINIT,
        drop it on the floor and return.

        @type packet: L{bytes}
        @param packet: The message data.
        """
        if self.ignoreNextPacket:
            self.ignoreNextPacket = 0
            return
        self.dhGexRequest = packet
        min, ideal, max = struct.unpack('>3L', packet)
        self.g, self.p = self.factory.getDHPrime(ideal)
        self._startEphemeralDH()
        self.sendPacket(MSG_KEX_DH_GEX_GROUP, MP(self.p) + MP(self.g))


    def ssh_KEX_DH_GEX_INIT(self, packet):
        """
        Called when we get a MSG_KEX_DH_GEX_INIT message.  Payload::
            integer e (client DH public key)

        We send the MSG_KEX_DH_GEX_REPLY message with our host key and
        signature.

        @type packet: L{bytes}
        @param packet: The message data.
        """
        clientDHpublicKey, foo = getMP(packet)
        # TODO: we should also look at the value they send to us and reject
        # insecure values of f (if g==2 and f has a single '1' bit while the
        # rest are '0's, then they must have used a small y also).

        # TODO: This could be computed when self.p is set up
        #  or do as openssh does and scan f for a single '1' bit instead

        sharedSecret = self._finishEphemeralDH(clientDHpublicKey)
        h = _kex.getHashProcessor(self.kexAlg)()
        h.update(NS(self.otherVersionString))
        h.update(NS(self.ourVersionString))
        h.update(NS(self.otherKexInitPayload))
        h.update(NS(self.ourKexInitPayload))
        h.update(NS(self.factory.publicKeys[self.keyAlg].blob()))
        h.update(self.dhGexRequest)
        h.update(MP(self.p))
        h.update(MP(self.g))
        h.update(MP(clientDHpublicKey))
        h.update(self.dhSecretKeyPublicMP)
        h.update(sharedSecret)
        exchangeHash = h.digest()
        self.sendPacket(
            MSG_KEX_DH_GEX_REPLY,
            NS(self.factory.publicKeys[self.keyAlg].blob()) +
            self.dhSecretKeyPublicMP +
            NS(self.factory.privateKeys[self.keyAlg].sign(exchangeHash)))
        self._keySetup(sharedSecret, exchangeHash)


    def ssh_NEWKEYS(self, packet):
        """
        Called when we get a MSG_NEWKEYS message.  No payload.
        When we get this, the keys have been set on both sides, and we
        start using them to encrypt and authenticate the connection.

        @type packet: L{bytes}
        @param packet: The message data.
        """
        if packet != b'':
            self.sendDisconnect(DISCONNECT_PROTOCOL_ERROR,
                                b"NEWKEYS takes no data")
            return
        self._newKeys()


    def ssh_SERVICE_REQUEST(self, packet):
        """
        Called when we get a MSG_SERVICE_REQUEST message.  Payload::
            string serviceName

        The client has requested a service.  If we can start the service,
        start it; otherwise, disconnect with
        DISCONNECT_SERVICE_NOT_AVAILABLE.

        @type packet: L{bytes}
        @param packet: The message data.
        """
        service, rest = getNS(packet)
        cls = self.factory.getService(self, service)
        if not cls:
            self.sendDisconnect(DISCONNECT_SERVICE_NOT_AVAILABLE,
                                b"don't have service " + service)
            return
        else:
            self.sendPacket(MSG_SERVICE_ACCEPT, NS(service))
            self.setService(cls())



class SSHClientTransport(SSHTransportBase):
    """
    SSHClientTransport implements the client side of the SSH protocol.

    @ivar isClient: since we are always the client, this is always True.

    @ivar _gotNewKeys: if we receive a MSG_NEWKEYS message before we are
        ready to transition to the new keys, this is set to True so we
        can transition when the keys are ready locally.

    @ivar x: our Diffie-Hellman private key.

    @ivar e: our Diffie-Hellman public key.

    @ivar g: the Diffie-Hellman group generator.

    @ivar p: the Diffie-Hellman group prime

    @ivar instance: the SSHService object we are requesting.

    @ivar _dhMinimalGroupSize: Minimal acceptable group size advertised by the
        client in MSG_KEX_DH_GEX_REQUEST.
    @type _dhMinimalGroupSize: int

    @ivar _dhMaximalGroupSize: Maximal acceptable group size advertised by the
        client in MSG_KEX_DH_GEX_REQUEST.
    @type _dhMaximalGroupSize: int

    @ivar _dhPreferredGroupSize: Preferred group size advertised by the client
        in MSG_KEX_DH_GEX_REQUEST.
    @type _dhPreferredGroupSize: int
    """
    isClient = True

    # Recommended minimal and maximal values from RFC 4419, 3.
    _dhMinimalGroupSize = 1024
    _dhMaximalGroupSize = 8192
    # FIXME: https://twistedmatrix.com/trac/ticket/8103
    # This may need to be more dynamic; compare kexgex_client in
    # OpenSSH.
    _dhPreferredGroupSize = 2048

    def connectionMade(self):
        """
        Called when the connection is started with the server.  Just sets
        up a private instance variable.
        """
        SSHTransportBase.connectionMade(self)
        self._gotNewKeys = 0


    def ssh_KEXINIT(self, packet):
        """
        Called when we receive a MSG_KEXINIT message.  For a description
        of the packet, see SSHTransportBase.ssh_KEXINIT().  Additionally,
        this method sends the first key exchange packet.

        If the agreed-upon exchange is ECDH, generate a key pair for the
        corresponding curve and send the public key.

        If the agreed-upon exchange has a fixed prime/generator group,
        generate a public key and send it in a MSG_KEXDH_INIT message.
        Otherwise, ask for a 2048 bit group with a MSG_KEX_DH_GEX_REQUEST
        message.
        """
        if SSHTransportBase.ssh_KEXINIT(self, packet) is None:
            # Connection was disconnected while doing base processing.
            # Maybe no common protocols were agreed.
            return
        # Are we using ECDH?
        if _kex.isEllipticCurve(self.kexAlg):
            # Generate the keys
            self.ecPriv = self._generateECPrivateKey()
            self.ecPub = self.ecPriv.public_key()

            # DH_GEX_REQUEST_OLD is the same number we need.
            self.sendPacket(
                MSG_KEX_DH_GEX_REQUEST_OLD,
                NS(self._encodeECPublicKey(self.ecPub))
            )
        elif _kex.isFixedGroup(self.kexAlg):
            # We agreed on a fixed group key exchange algorithm.
            self.g, self.p = _kex.getDHGeneratorAndPrime(self.kexAlg)
            self._startEphemeralDH()
            self.sendPacket(MSG_KEXDH_INIT, self.dhSecretKeyPublicMP)
        else:
            # We agreed on a dynamic group. Tell the server what range of
            # group sizes we accept, and what size we prefer; the server
            # will then select a group.
            self.sendPacket(
                MSG_KEX_DH_GEX_REQUEST,
                struct.pack(
                    '!LLL',
                    self._dhMinimalGroupSize,
                    self._dhPreferredGroupSize,
                    self._dhMaximalGroupSize,
                    ))


    def _ssh_KEX_ECDH_REPLY(self, packet):
        """
        Called to handle a reply to a ECDH exchange message(KEX_ECDH_INIT).

        Like the handler for I{KEXDH_INIT}, this message type has an
        overlapping value.  This method is called from C{ssh_KEX_DH_GEX_GROUP}
        if that method detects a non-group key exchange is in progress.

        Payload::

            string serverHostKey
            string server Elliptic Curve Diffie-Hellman public key
            string signature

        We verify the host key and continue if it passes verificiation.
        Otherwise raise an exception and return.

        @type packet: L{bytes}
        @param packet: The message data.

        @return: A deferred firing when key exchange is complete.
        """
        def _continue_KEX_ECDH_REPLY(ignored, hostKey, pubKey, signature):
            # Save off the host public key.
            theirECHost = hostKey

            sharedSecret = self._generateECSharedSecret(self.ecPriv, pubKey)

            h = _kex.getHashProcessor(self.kexAlg)()
            h.update(NS(self.ourVersionString))
            h.update(NS(self.otherVersionString))
            h.update(NS(self.ourKexInitPayload))
            h.update(NS(self.otherKexInitPayload))
            h.update(NS(theirECHost))
            h.update(NS(self._encodeECPublicKey(self.ecPub)))
            h.update(NS(pubKey))
            h.update(sharedSecret)

            exchangeHash = h.digest()

            if not keys.Key.fromString(theirECHost).verify(
                                                      signature, exchangeHash):
                self.sendDisconnect(DISCONNECT_KEY_EXCHANGE_FAILED,
                                    b'bad signature')
            else:
                self._keySetup(sharedSecret, exchangeHash)

        # Get the host public key,
        # the raw ECDH public key bytes and the signature
        hostKey, pubKey, signature, packet = getNS(packet, 3)

        # Easier to comment this out for now than to update all of the tests.
        #fingerprint = nativeString(base64.b64encode(
        #        sha256(hostKey).digest()))

        fingerprint = b':'.join(
             [binascii.hexlify(ch) for ch in iterbytes(md5(hostKey).digest())])
        d = self.verifyHostKey(hostKey, fingerprint)
        d.addCallback(_continue_KEX_ECDH_REPLY, hostKey, pubKey, signature)
        d.addErrback(
            lambda unused: self.sendDisconnect(
                DISCONNECT_HOST_KEY_NOT_VERIFIABLE, b'bad host key'))
        return d


    def _ssh_KEXDH_REPLY(self, packet):
        """
        Called to handle a reply to a non-group key exchange message
        (KEXDH_INIT).

        Like the handler for I{KEXDH_INIT}, this message type has an
        overlapping value.  This method is called from C{ssh_KEX_DH_GEX_GROUP}
        if that method detects a non-group key exchange is in progress.

        Payload::

            string serverHostKey
            integer f (server Diffie-Hellman public key)
            string signature

        We verify the host key by calling verifyHostKey, then continue in
        _continueKEXDH_REPLY.

        @type packet: L{bytes}
        @param packet: The message data.

        @return: A deferred firing when key exchange is complete.
        """
        pubKey, packet = getNS(packet)
        f, packet = getMP(packet)
        signature, packet = getNS(packet)
        fingerprint = b':'.join([binascii.hexlify(ch) for ch in
                                 iterbytes(md5(pubKey).digest())])
        d = self.verifyHostKey(pubKey, fingerprint)
        d.addCallback(self._continueKEXDH_REPLY, pubKey, f, signature)
        d.addErrback(
            lambda unused: self.sendDisconnect(
                DISCONNECT_HOST_KEY_NOT_VERIFIABLE, b'bad host key'))
        return d


    def ssh_KEX_DH_GEX_GROUP(self, packet):
        """
        This handles different messages which share an integer value.

        If the key exchange does not have a fixed prime/generator group,
        we generate a Diffie-Hellman public key and send it in a
        MSG_KEX_DH_GEX_INIT message.

        Payload::
            string g (group generator)
            string p (group prime)

        @type packet: L{bytes}
        @param packet: The message data.
        """
        if _kex.isFixedGroup(self.kexAlg):
            return self._ssh_KEXDH_REPLY(packet)
        elif _kex.isEllipticCurve(self.kexAlg):
            return self._ssh_KEX_ECDH_REPLY(packet)
        else:
            self.p, rest = getMP(packet)
            self.g, rest = getMP(rest)
            self._startEphemeralDH()
            self.sendPacket(MSG_KEX_DH_GEX_INIT, self.dhSecretKeyPublicMP)


    def _continueKEXDH_REPLY(self, ignored, pubKey, f, signature):
        """
        The host key has been verified, so we generate the keys.

        @param ignored: Ignored.

        @param pubKey: the public key blob for the server's public key.
        @type pubKey: L{str}
        @param f: the server's Diffie-Hellman public key.
        @type f: L{long}
        @param signature: the server's signature, verifying that it has the
            correct private key.
        @type signature: L{str}
        """
        serverKey = keys.Key.fromString(pubKey)
        sharedSecret = self._finishEphemeralDH(f)
        h = sha1()
        h.update(NS(self.ourVersionString))
        h.update(NS(self.otherVersionString))
        h.update(NS(self.ourKexInitPayload))
        h.update(NS(self.otherKexInitPayload))
        h.update(NS(pubKey))
        h.update(self.dhSecretKeyPublicMP)
        h.update(MP(f))
        h.update(sharedSecret)
        exchangeHash = h.digest()
        if not serverKey.verify(signature, exchangeHash):
            self.sendDisconnect(DISCONNECT_KEY_EXCHANGE_FAILED,
                                b'bad signature')
            return
        self._keySetup(sharedSecret, exchangeHash)


    def ssh_KEX_DH_GEX_REPLY(self, packet):
        """
        Called when we receive a MSG_KEX_DH_GEX_REPLY message.  Payload::
            string server host key
            integer f (server DH public key)

        We verify the host key by calling verifyHostKey, then continue in
        _continueGEX_REPLY.

        @type packet: L{bytes}
        @param packet: The message data.

        @return: A deferred firing once key exchange is complete.
        """
        pubKey, packet = getNS(packet)
        f, packet = getMP(packet)
        signature, packet = getNS(packet)
        fingerprint = b':'.join(
            [binascii.hexlify(c) for c in iterbytes(md5(pubKey).digest())])
        d = self.verifyHostKey(pubKey, fingerprint)
        d.addCallback(self._continueGEX_REPLY, pubKey, f, signature)
        d.addErrback(
            lambda unused: self.sendDisconnect(
                DISCONNECT_HOST_KEY_NOT_VERIFIABLE, b'bad host key'))
        return d


    def _continueGEX_REPLY(self, ignored, pubKey, f, signature):
        """
        The host key has been verified, so we generate the keys.

        @param ignored: Ignored.

        @param pubKey: the public key blob for the server's public key.
        @type pubKey: L{str}
        @param f: the server's Diffie-Hellman public key.
        @type f: L{long}
        @param signature: the server's signature, verifying that it has the
            correct private key.
        @type signature: L{str}
        """
        serverKey = keys.Key.fromString(pubKey)
        sharedSecret = self._finishEphemeralDH(f)
        h = _kex.getHashProcessor(self.kexAlg)()
        h.update(NS(self.ourVersionString))
        h.update(NS(self.otherVersionString))
        h.update(NS(self.ourKexInitPayload))
        h.update(NS(self.otherKexInitPayload))
        h.update(NS(pubKey))
        h.update(struct.pack(
            '!LLL',
            self._dhMinimalGroupSize,
            self._dhPreferredGroupSize,
            self._dhMaximalGroupSize,
            ))
        h.update(MP(self.p))
        h.update(MP(self.g))
        h.update(self.dhSecretKeyPublicMP)
        h.update(MP(f))
        h.update(sharedSecret)
        exchangeHash = h.digest()
        if not serverKey.verify(signature, exchangeHash):
            self.sendDisconnect(DISCONNECT_KEY_EXCHANGE_FAILED,
                                b'bad signature')
            return
        self._keySetup(sharedSecret, exchangeHash)


    def _keySetup(self, sharedSecret, exchangeHash):
        """
        See SSHTransportBase._keySetup().
        """
        SSHTransportBase._keySetup(self, sharedSecret, exchangeHash)
        if self._gotNewKeys:
            self.ssh_NEWKEYS(b'')


    def ssh_NEWKEYS(self, packet):
        """
        Called when we receive a MSG_NEWKEYS message.  No payload.
        If we've finished setting up our own keys, start using them.
        Otherwise, remember that we've received this message.

        @type packet: L{bytes}
        @param packet: The message data.
        """
        if packet != b'':
            self.sendDisconnect(DISCONNECT_PROTOCOL_ERROR,
                                b"NEWKEYS takes no data")
            return
        if not self.nextEncryptions.encBlockSize:
            self._gotNewKeys = 1
            return
        self._newKeys()
        self.connectionSecure()


    def ssh_SERVICE_ACCEPT(self, packet):
        """
        Called when we receive a MSG_SERVICE_ACCEPT message.  Payload::
            string service name

        Start the service we requested.

        @type packet: L{bytes}
        @param packet: The message data.
        """
        if packet == b'':
            self._log.info('got SERVICE_ACCEPT without payload')
        else:
            name = getNS(packet)[0]
            if name != self.instance.name:
                self.sendDisconnect(
                    DISCONNECT_PROTOCOL_ERROR,
                    b"received accept for service we did not request")
        self.setService(self.instance)


    def requestService(self, instance):
        """
        Request that a service be run over this transport.

        @type instance: subclass of L{twisted.conch.ssh.service.SSHService}
        @param instance: The service to run.
        """
        self.sendPacket(MSG_SERVICE_REQUEST, NS(instance.name))
        self.instance = instance

    # Client methods


    def verifyHostKey(self, hostKey, fingerprint):
        """
        Returns a Deferred that gets a callback if it is a valid key, or
        an errback if not.

        @type hostKey: L{bytes}
        @param hostKey: The host key to verify.

        @type fingerprint: L{bytes}
        @param fingerprint: The fingerprint of the key.

        @return: A deferred firing with C{True} if the key is valid.
        """
        return defer.fail(NotImplementedError())


    def connectionSecure(self):
        """
        Called when the encryption has been set up.  Generally,
        requestService() is called to run another service over the transport.
        """
        raise NotImplementedError()



class _NullEncryptionContext(object):
    """
    An encryption context that does not actually encrypt anything.
    """
    def update(self, data):
        """
        'Encrypt' new data by doing nothing.

        @type data: L{bytes}
        @param data: The data to 'encrypt'.

        @rtype: L{bytes}
        @return: The 'encrypted' data.
        """
        return data



class _DummyAlgorithm(object):
    """
    An encryption algorithm that does not actually encrypt anything.
    """
    block_size = 64



class _DummyCipher(object):
    """
    A cipher for the none encryption method.

    @ivar block_size: the block size of the encryption.  In the case of the
    none cipher, this is 8 bytes.
    """
    algorithm = _DummyAlgorithm()


    def encryptor(self):
        """
        Construct a noop encryptor.

        @return: The encryptor.
        """
        return _NullEncryptionContext()


    def decryptor(self):
        """
        Construct a noop decryptor.

        @return: The decryptor.
        """
        return _NullEncryptionContext()



DH_GENERATOR, DH_PRIME = _kex.getDHGeneratorAndPrime(
    b'diffie-hellman-group14-sha1')


MSG_DISCONNECT = 1
MSG_IGNORE = 2
MSG_UNIMPLEMENTED = 3
MSG_DEBUG = 4
MSG_SERVICE_REQUEST = 5
MSG_SERVICE_ACCEPT = 6
MSG_KEXINIT = 20
MSG_NEWKEYS = 21
MSG_KEXDH_INIT = 30
MSG_KEXDH_REPLY = 31
MSG_KEX_DH_GEX_REQUEST_OLD = 30
MSG_KEX_DH_GEX_REQUEST = 34
MSG_KEX_DH_GEX_GROUP = 31
MSG_KEX_DH_GEX_INIT = 32
MSG_KEX_DH_GEX_REPLY = 33



DISCONNECT_HOST_NOT_ALLOWED_TO_CONNECT = 1
DISCONNECT_PROTOCOL_ERROR = 2
DISCONNECT_KEY_EXCHANGE_FAILED = 3
DISCONNECT_RESERVED = 4
DISCONNECT_MAC_ERROR = 5
DISCONNECT_COMPRESSION_ERROR = 6
DISCONNECT_SERVICE_NOT_AVAILABLE = 7
DISCONNECT_PROTOCOL_VERSION_NOT_SUPPORTED = 8
DISCONNECT_HOST_KEY_NOT_VERIFIABLE = 9
DISCONNECT_CONNECTION_LOST = 10
DISCONNECT_BY_APPLICATION = 11
DISCONNECT_TOO_MANY_CONNECTIONS = 12
DISCONNECT_AUTH_CANCELLED_BY_USER = 13
DISCONNECT_NO_MORE_AUTH_METHODS_AVAILABLE = 14
DISCONNECT_ILLEGAL_USER_NAME = 15



messages = {}
for name, value in list(globals().items()):
    # Avoid legacy messages which overlap with never ones
    if name.startswith('MSG_') and not name.startswith('MSG_KEXDH_'):
        messages[value] = name
# Check for regressions (#5352)
if 'MSG_KEXDH_INIT' in messages or 'MSG_KEXDH_REPLY' in messages:
    raise RuntimeError(
        "legacy SSH mnemonics should not end up in messages dict")<|MERGE_RESOLUTION|>--- conflicted
+++ resolved
@@ -26,14 +26,9 @@
 
 from twisted import __version__ as twisted_version
 from twisted.internet import protocol, defer
-<<<<<<< HEAD
-from twisted.python import randbytes
-from twisted.python.compat import iterbytes, _bytesChr as chr, networkString
-from twisted.logger import Logger
-=======
 from twisted.python import log, randbytes
 from twisted.python.compat import iterbytes, networkString
->>>>>>> 1b439fba
+from twisted.logger import Logger
 
 # This import is needed if SHA256 hashing is used.
 # from twisted.python.compat import nativeString
