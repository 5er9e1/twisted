--- conflicted
+++ resolved
@@ -363,16 +363,13 @@
 _isCPython = _checkCPython()
 
 notPortedModules = [
-<<<<<<< HEAD
     "twisted.internet.glib2reactor",
     "twisted.internet.gtk2reactor",
     "twisted.internet.pyuisupport",
     "twisted.internet.test.process_connectionlost",
     "twisted.internet.test.process_gireactornocompat",
     "twisted.internet.tksupport",
-=======
     "twisted.mail.__init__",
->>>>>>> 646958f4
     "twisted.mail.alias",
     "twisted.mail.bounce",
     "twisted.mail.mail",
