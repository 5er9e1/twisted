# -*- test-case-name: twisted.python.test.test_setup -*-
# Copyright (c) Twisted Matrix Laboratories.
# See LICENSE for details.

# pylint: disable=I0011,C0103,C9302,W9401,W9402

"""
Setuptools convenience functionality.

This file must not import anything from Twisted, as it is loaded by C{exec} in
C{setup.py}. If you need compatibility functions for this code, duplicate them
here.

@var _EXTRA_OPTIONS: These are the actual package names and versions that will
    be used by C{extras_require}.  This is not passed to setup directly so that
    combinations of the packages can be created without the need to copy
    package names multiple times.

@var _EXTRAS_REQUIRE: C{extras_require} is a dictionary of items that can be
    passed to setup.py to install optional dependencies.  For example, to
    install the optional dev dependencies one would type::

        pip install -e ".[dev]"

    This has been supported by setuptools since 0.5a4.

@var _PLATFORM_INDEPENDENT: A list of all optional cross-platform dependencies,
    as setuptools version specifiers, used to populate L{_EXTRAS_REQUIRE}.

@var _EXTENSIONS: The list of L{ConditionalExtension} used by the setup
    process.

@var notPortedModules: Modules that are not yet ported to Python 3.
"""

import os
import platform
import sys

from distutils.command import build_ext
from distutils.errors import CompileError
from setuptools import Extension, find_packages
from setuptools.command.build_py import build_py

# Do not replace this with t.p.compat imports, this file must not import
# from Twisted. See the docstring.
if sys.version_info < (3, 0):
    _PY3 = False
else:
    _PY3 = True

STATIC_PACKAGE_METADATA = dict(
    name="Twisted",
    description="An asynchronous networking framework written in Python",
    author="Twisted Matrix Laboratories",
    author_email="twisted-python@twistedmatrix.com",
    maintainer="Glyph Lefkowitz",
    maintainer_email="glyph@twistedmatrix.com",
    url="http://twistedmatrix.com/",
    license="MIT",
    long_description="""\
An extensible framework for Python programming, with special focus
on event-based network programming and multiprotocol integration.
""",
    classifiers=[
        "Programming Language :: Python :: 2.7",
        "Programming Language :: Python :: 3",
        "Programming Language :: Python :: 3.3",
        "Programming Language :: Python :: 3.4",
        "Programming Language :: Python :: 3.5",
    ],
)


_dev = [
    'pyflakes >= 1.0.0',
    'twisted-dev-tools >= 0.0.2',
    'python-subunit',
    'sphinx >= 1.3.1',
]

if not _PY3:
    # These modules do not yet work on Python 3.
    _dev += [
        'twistedchecker >= 0.4.0',
        'pydoctor >= 16.2.0',
    ]

_EXTRA_OPTIONS = dict(
    dev=_dev,
    tls=[
        'pyopenssl >= 16.0.0',
        'service_identity',
        # idna 2.3 introduced some changes that break a few things.  Avoid it.
        # The problems were fixed in 2.4.
        'idna >= 0.6, != 2.3',
    ],
    conch=[
        'pyasn1',
        'cryptography >= 0.9.1',
        'appdirs >= 1.4.0',
    ],
    soap=['soappy'],
    serial=['pyserial'],
    osx=['pyobjc-core',
         'pyobjc-framework-CFNetwork',
         'pyobjc-framework-Cocoa'],
    windows=['pypiwin32'],
    http2=['h2 >= 3.0, < 4.0',
           'priority >= 1.1.0, < 2.0'],
)

_PLATFORM_INDEPENDENT = (
    _EXTRA_OPTIONS['tls'] +
    _EXTRA_OPTIONS['conch'] +
    _EXTRA_OPTIONS['soap'] +
    _EXTRA_OPTIONS['serial'] +
    _EXTRA_OPTIONS['http2']
)

_EXTRAS_REQUIRE = {
    'dev': _EXTRA_OPTIONS['dev'],
    'tls': _EXTRA_OPTIONS['tls'],
    'conch': _EXTRA_OPTIONS['conch'],
    'soap': _EXTRA_OPTIONS['soap'],
    'serial': _EXTRA_OPTIONS['serial'],
    'http2': _EXTRA_OPTIONS['http2'],
    'all_non_platform': _PLATFORM_INDEPENDENT,
    'osx_platform': (
        _EXTRA_OPTIONS['osx'] + _PLATFORM_INDEPENDENT
    ),
    'windows_platform': (
        _EXTRA_OPTIONS['windows'] + _PLATFORM_INDEPENDENT
    ),
}

# Scripts provided by Twisted on Python 2 and 3.
_CONSOLE_SCRIPTS = [
    "ckeygen = twisted.conch.scripts.ckeygen:run",
    "cftp = twisted.conch.scripts.cftp:run",
    "conch = twisted.conch.scripts.conch:run",
    "pyhtmlizer = twisted.scripts.htmlizer:run",
    "tkconch = twisted.conch.scripts.tkconch:run",
    "trial = twisted.scripts.trial:run",
    "twist = twisted.application.twist._twist:Twist.main",
    "twistd = twisted.scripts.twistd:run",
    ]
# Scripts provided by Twisted on Python 2 only.
_CONSOLE_SCRIPTS_PY2 = [
    "mailmail = twisted.mail.scripts.mailmail:run",
    ]

if not _PY3:
    _CONSOLE_SCRIPTS = _CONSOLE_SCRIPTS + _CONSOLE_SCRIPTS_PY2



class ConditionalExtension(Extension, object):
    """
    An extension module that will only be compiled if certain conditions are
    met.

    @param condition: A callable of one argument which returns True or False to
        indicate whether the extension should be built. The argument is an
        instance of L{build_ext_twisted}, which has useful methods for checking
        things about the platform.
    """
    def __init__(self, *args, **kwargs):
        self.condition = kwargs.pop("condition", lambda builder: True)
        Extension.__init__(self, *args, **kwargs)



# The C extensions used for Twisted.
_EXTENSIONS = [
    ConditionalExtension(
        "twisted.test.raiser",
        sources=["src/twisted/test/raiser.c"],
        condition=lambda _: _isCPython),

    ConditionalExtension(
        "twisted.internet.iocpreactor.iocpsupport",
        sources=[
            "src/twisted/internet/iocpreactor/iocpsupport/iocpsupport.c",
            "src/twisted/internet/iocpreactor/iocpsupport/winsock_pointers.c",
            ],
        libraries=["ws2_32"],
        condition=lambda _: _isCPython and sys.platform == "win32"),

    ConditionalExtension(
        "twisted.python._sendmsg",
        sources=["src/twisted/python/_sendmsg.c"],
        condition=lambda _: not _PY3 and sys.platform != "win32"),
    ]



def getSetupArgs(extensions=_EXTENSIONS):
    """
    @return: The keyword arguments to be used the the setup method.
    @rtype: L{dict}
    """
    arguments = STATIC_PACKAGE_METADATA.copy()

    # This is a workaround for distutils behavior; ext_modules isn't
    # actually used by our custom builder.  distutils deep-down checks
    # to see if there are any ext_modules defined before invoking
    # the build_ext command.  We need to trigger build_ext regardless
    # because it is the thing that does the conditional checks to see
    # if it should build any extensions.  The reason we have to delay
    # the conditional checks until then is that the compiler objects
    # are not yet set up when this code is executed.
    arguments["ext_modules"] = extensions
    # Use custome class to build the extensions.
    class my_build_ext(build_ext_twisted):
        conditionalExtensions = extensions
    command_classes = {
        'build_ext': my_build_ext,
    }

    if sys.version_info[0] >= 3:
        requirements = ["zope.interface >= 4.0.2"]
        command_classes['build_py'] = BuildPy3
    else:
        requirements = ["zope.interface >= 3.6.0"]

    requirements.append("constantly >= 15.1")
    requirements.append("incremental >= 16.10.1")
    requirements.append("Automat >= 0.3.0")

    arguments.update(dict(
        packages=find_packages("src"),
        use_incremental=True,
        setup_requires=["incremental >= 16.10.1"],
        install_requires=requirements,
        entry_points={
            'console_scripts': _CONSOLE_SCRIPTS
        },
        cmdclass=command_classes,
        include_package_data=True,
        zip_safe=False,
        extras_require=_EXTRAS_REQUIRE,
        package_dir={"": "src"},
    ))

    return arguments



class BuildPy3(build_py, object):
    """
    A version of build_py that doesn't install the modules that aren't yet
    ported to Python 3.
    """
    def find_package_modules(self, package, package_dir):
        modules = [
            module for module
            in build_py.find_package_modules(self, package, package_dir)
            if ".".join([module[0], module[1]]) not in notPortedModules]
        return modules



## Helpers and distutil tweaks


class build_ext_twisted(build_ext.build_ext, object):
    """
    Allow subclasses to easily detect and customize Extensions to
    build at install-time.
    """

    def prepare_extensions(self):
        """
        Prepare the C{self.extensions} attribute (used by
        L{build_ext.build_ext}) by checking which extensions in
        I{conditionalExtensions} should be built.  In addition, if we are
        building on NT, define the WIN32 macro to 1.
        """
        # always define WIN32 under Windows
        if os.name == 'nt':
            self.define_macros = [("WIN32", 1)]
        else:
            self.define_macros = []

        # On Solaris 10, we need to define the _XOPEN_SOURCE and
        # _XOPEN_SOURCE_EXTENDED macros to build in order to gain access to
        # the msg_control, msg_controllen, and msg_flags members in
        # sendmsg.c. (according to
        # http://stackoverflow.com/questions/1034587).  See the documentation
        # of X/Open CAE in the standards(5) man page of Solaris.
        if sys.platform.startswith('sunos'):
            self.define_macros.append(('_XOPEN_SOURCE', 1))
            self.define_macros.append(('_XOPEN_SOURCE_EXTENDED', 1))

        self.extensions = [
            x for x in self.conditionalExtensions if x.condition(self)
        ]

        for ext in self.extensions:
            ext.define_macros.extend(self.define_macros)


    def build_extensions(self):
        """
        Check to see which extension modules to build and then build them.
        """
        self.prepare_extensions()
        build_ext.build_ext.build_extensions(self)


    def _remove_conftest(self):
        for filename in ("conftest.c", "conftest.o", "conftest.obj"):
            try:
                os.unlink(filename)
            except EnvironmentError:
                pass


    def _compile_helper(self, content):
        conftest = open("conftest.c", "w")
        try:
            with conftest:
                conftest.write(content)

            try:
                self.compiler.compile(["conftest.c"], output_dir='')
            except CompileError:
                return False
            return True
        finally:
            self._remove_conftest()


    def _check_header(self, header_name):
        """
        Check if the given header can be included by trying to compile a file
        that contains only an #include line.
        """
        self.compiler.announce("checking for %s ..." % header_name, 0)
        return self._compile_helper("#include <%s>\n" % header_name)



def _checkCPython(sys=sys, platform=platform):
    """
    Checks if this implementation is CPython.

    This uses C{platform.python_implementation}.

    This takes C{sys} and C{platform} kwargs that by default use the real
    modules. You shouldn't care about these -- they are for testing purposes
    only.

    @return: C{False} if the implementation is definitely not CPython, C{True}
        otherwise.
    """
    return platform.python_implementation() == "CPython"


_isCPython = _checkCPython()

notPortedModules = [
    "twisted.internet.glib2reactor",
    "twisted.internet.gtk2reactor",
    "twisted.internet.pyuisupport",
    "twisted.internet.test.process_connectionlost",
    "twisted.internet.test.process_gireactornocompat",
    "twisted.internet.tksupport",
    "twisted.mail.__init__",
    "twisted.mail.alias",
    "twisted.mail.bounce",
    "twisted.mail.imap4",
    "twisted.mail.mail",
    "twisted.mail.maildir",
    "twisted.mail.pb",
    "twisted.mail.pop3",
    "twisted.mail.pop3client",
    "twisted.mail.protocols",
    "twisted.mail.relay",
    "twisted.mail.relaymanager",
    "twisted.mail.scripts.__init__",
    "twisted.mail.scripts.mailmail",
    "twisted.mail.tap",
    "twisted.mail.test.pop3testserver",
    "twisted.mail.test.test_bounce",
    "twisted.mail.test.test_imap",
    "twisted.mail.test.test_mail",
    "twisted.mail.test.test_mailmail",
    "twisted.mail.test.test_options",
    "twisted.mail.test.test_pop3",
    "twisted.mail.test.test_pop3client",
    "twisted.mail.test.test_scripts",
    "twisted.news.__init__",
    "twisted.news.database",
    "twisted.news.news",
    "twisted.news.nntp",
    "twisted.news.tap",
    "twisted.news.test.__init__",
    "twisted.news.test.test_database",
    "twisted.news.test.test_news",
    "twisted.news.test.test_nntp",
    "twisted.plugins.twisted_inet",
    "twisted.plugins.twisted_mail",
    "twisted.plugins.twisted_names",
    "twisted.plugins.twisted_news",
    "twisted.plugins.twisted_portforward",
    "twisted.plugins.twisted_runner",
    "twisted.plugins.twisted_socks",
    "twisted.plugins.twisted_words",
    "twisted.protocols.ident",
    "twisted.protocols.mice.__init__",
    "twisted.protocols.mice.mouseman",
    "twisted.protocols.shoutcast",
    "twisted.python._pydoctor",
    "twisted.python._release",
    "twisted.python.finalize",
    "twisted.python.formmethod",
    "twisted.python.hook",
    "twisted.python.rebuild",
    "twisted.python.release",
    "twisted.python.shortcut",
    "twisted.python.test.cmodulepullpipe",
    "twisted.python.test.test_fakepwd",
    "twisted.python.test.test_pydoctor",
    "twisted.python.test.test_release",
    "twisted.python.test.test_win32",
    "twisted.tap.portforward",
    "twisted.tap.socks",
    "twisted.test.crash_test_dummy",
    "twisted.test.myrebuilder1",
    "twisted.test.myrebuilder2",
    "twisted.test.test_formmethod",
    "twisted.test.test_hook",
    "twisted.test.test_ident",
    "twisted.test.test_rebuild",
    "twisted.test.test_shortcut",
    "twisted.test.test_strerror",
    "twisted.web.domhelpers",
    "twisted.web.microdom",
    "twisted.web.rewrite",
    "twisted.web.soap",
    "twisted.web.sux",
    "twisted.web.test.test_domhelpers",
    "twisted.web.test.test_html",
    "twisted.web.test.test_soap",
    "twisted.web.test.test_xml",
<<<<<<< HEAD
    "twisted.web.twcgi",
=======
    "twisted.words.protocols.oscar",
>>>>>>> 656304bf
    "twisted.words.tap",
    "twisted.words.test.test_tap",
]<|MERGE_RESOLUTION|>--- conflicted
+++ resolved
@@ -445,11 +445,6 @@
     "twisted.web.test.test_html",
     "twisted.web.test.test_soap",
     "twisted.web.test.test_xml",
-<<<<<<< HEAD
-    "twisted.web.twcgi",
-=======
-    "twisted.words.protocols.oscar",
->>>>>>> 656304bf
     "twisted.words.tap",
     "twisted.words.test.test_tap",
 ]