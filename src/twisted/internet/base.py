--- conflicted
+++ resolved
@@ -292,13 +292,9 @@
 
     def __init__(self, reactor: "ReactorBase") -> None:
         self.reactor = reactor
-<<<<<<< HEAD
-        self._runningQueries = (
-            {}
-        )  # type: Dict[Deferred[str], Tuple[Deferred[str], IDelayedCall]]
-=======
-        self._runningQueries: Dict[Deferred, Tuple[Deferred, IDelayedCall]] = {}
->>>>>>> f93f6471
+        self._runningQueries: Dict[
+            Deferred[str], Tuple[Deferred[str], IDelayedCall]
+        ] = {}
 
     def _fail(self, name: str, err: str) -> Failure:
         lookupError = error.DNSLookupError(f"address {name!r} not found: {err}")
@@ -493,11 +489,7 @@
         """
         self.state = "BEFORE"
         self.finishedBefore = []
-<<<<<<< HEAD
-        beforeResults = []  # type: List[Deferred[object]]
-=======
-        beforeResults: List[object] = []
->>>>>>> f93f6471
+        beforeResults: List[Deferred[object]] = []
         while self.before:
             callable, args, kwargs = self.before.pop(0)
             self.finishedBefore.append((callable, args, kwargs))
