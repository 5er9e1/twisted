--- conflicted
+++ resolved
@@ -1440,13 +1440,9 @@
     DeferredList = _DeferredList
 
 
-<<<<<<< HEAD
-class DeferredList(Deferred[_DeferredListResultListT[Any]]):  # type: ignore[no-redef]
-=======
 class DeferredList(  # type: ignore[no-redef] # noqa:F811
-    Deferred[_DeferredListResultListT]
+    Deferred[_DeferredListResultListT[Any]]
 ):
->>>>>>> dae1c33a
     """
     L{DeferredList} is a tool for collecting the results of several Deferreds.
 
