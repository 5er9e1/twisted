# -*- test-case-name: twisted.spread.test.test_pb -*-
# Copyright (c) Twisted Matrix Laboratories.
# See LICENSE for details.

"""
Persistently cached objects for PB.

Maintainer: Glyph Lefkowitz

Future Plans: None known.
"""

from __future__ import absolute_import, division

import time

from twisted.internet import defer
from twisted.spread import banana, jelly, flavors
from twisted.python.compat import _PY3


class Publishable(flavors.Cacheable):
    """An object whose cached state persists across sessions.
    """
    def __init__(self, publishedID):
        self.republish()
        self.publishedID = publishedID

    def republish(self):
        """Set the timestamp to current and (TODO) update all observers.
        """
        self.timestamp = time.time()

    def view_getStateToPublish(self, perspective):
        '(internal)'
        return self.getStateToPublishFor(perspective)

    def getStateToPublishFor(self, perspective):
        """Implement me to special-case your state for a perspective.
        """
        return self.getStateToPublish()

    def getStateToPublish(self):
        """Implement me to return state to copy as part of the publish phase.
        """
        raise NotImplementedError("%s.getStateToPublishFor" % self.__class__)

    def getStateToCacheAndObserveFor(self, perspective, observer):
        """Get all necessary metadata to keep a clientside cache.
        """
        if perspective:
            pname = perspective.perspectiveName
            sname = perspective.getService().serviceName
        else:
            pname = "None"
            sname = "None"

        return {"remote": flavors.ViewPoint(perspective, self),
                "publishedID": self.publishedID,
                "perspective": pname,
                "service": sname,
                "timestamp": self.timestamp}

class RemotePublished(flavors.RemoteCache):
    """The local representation of remote Publishable object.
    """
    isActivated = 0
    _wasCleanWhenLoaded = 0
    def getFileName(self, ext='pub'):
        return ("%s-%s-%s.%s" %
                (self.service, self.perspective, str(self.publishedID), ext))

    def setCopyableState(self, state):

        self.__dict__.update(state)
        self._activationListeners = []
        try:
            with open(self.getFileName(), "rb") as dataFile:
                data = dataFile.read()
        except IOError:
            recent = 0
        else:
            newself = jelly.unjelly(banana.decode(data))
            recent = (newself.timestamp == self.timestamp)
        if recent:
            self._cbGotUpdate(newself.__dict__)
            self._wasCleanWhenLoaded = 1
        else:
            self.remote.callRemote('getStateToPublish').addCallbacks(self._cbGotUpdate)

    def __getstate__(self):
        other = self.__dict__.copy()
        # Remove PB-specific attributes
        del other['broker']
        del other['remote']
        del other['luid']
        # remove my own runtime-tracking stuff
        del other['_activationListeners']
        del other['isActivated']
        return other

    def _cbGotUpdate(self, newState):
        self.__dict__.update(newState)
        self.isActivated = 1
        # send out notifications
        for listener in self._activationListeners:
            listener(self)
        self._activationListeners = []
        self.activated()
<<<<<<< HEAD
        with open(self.getFileName(), "wb") as f:
            f.write(banana.encode(jelly.jelly(self)))
=======
        with open(self.getFileName(), "wb") as dataFile:
            dataFile.write(banana.encode(jelly.jelly(self)))
>>>>>>> 1aac4c14


    def activated(self):
        """Implement this method if you want to be notified when your
        publishable subclass is activated.
        """

    def callWhenActivated(self, callback):
        """Externally register for notification when this publishable has received all relevant data.
        """
        if self.isActivated:
            callback(self)
        else:
            self._activationListeners.append(callback)

def whenReady(d):
    """
    Wrap a deferred returned from a pb method in another deferred that
    expects a RemotePublished as a result.  This will allow you to wait until
    the result is really available.

    Idiomatic usage would look like::

        publish.whenReady(serverObject.getMeAPublishable()).addCallback(lookAtThePublishable)
    """
    d2 = defer.Deferred()
    d.addCallbacks(_pubReady, d2.errback,
                   callbackArgs=(d2,))
    return d2

def _pubReady(result, d2):
    '(internal)'
    result.callWhenActivated(d2.callback)<|MERGE_RESOLUTION|>--- conflicted
+++ resolved
@@ -107,13 +107,8 @@
             listener(self)
         self._activationListeners = []
         self.activated()
-<<<<<<< HEAD
-        with open(self.getFileName(), "wb") as f:
-            f.write(banana.encode(jelly.jelly(self)))
-=======
         with open(self.getFileName(), "wb") as dataFile:
             dataFile.write(banana.encode(jelly.jelly(self)))
->>>>>>> 1aac4c14
 
 
     def activated(self):
